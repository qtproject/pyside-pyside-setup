--- conflicted
+++ resolved
@@ -778,7 +778,6 @@
     return result;
 }
 
-<<<<<<< HEAD
 static NamespaceType namespaceType(const CXCursor &cursor)
 {
     if (clang_Cursor_isAnonymous(cursor))
@@ -788,7 +787,8 @@
         return NamespaceType::Inline;
 #endif
     return NamespaceType::Default;
-=======
+}
+
 static QString enumType(const CXCursor &cursor)
 {
     QString name = getCursorSpelling(cursor); // "enum Foo { v1, v2 };"
@@ -800,7 +800,6 @@
             name.clear();
     }
     return name;
->>>>>>> eaaba5fa
 }
 
 BaseVisitor::StartTokenResult Builder::startToken(const CXCursor &cursor)
