/****************************************************************************
**
** Copyright (C) 2016 The Qt Company Ltd.
** Contact: https://www.qt.io/licensing/
**
** This file is part of Qt for Python.
**
** $QT_BEGIN_LICENSE:GPL-EXCEPT$
** Commercial License Usage
** Licensees holding valid commercial Qt licenses may use this file in
** accordance with the commercial license agreement provided with the
** Software or, alternatively, in accordance with the terms contained in
** a written agreement between you and The Qt Company. For licensing terms
** and conditions see https://www.qt.io/terms-conditions. For further
** information use the contact form at https://www.qt.io/contact-us.
**
** GNU General Public License Usage
** Alternatively, this file may be used under the terms of the GNU
** General Public License version 3 as published by the Free Software
** Foundation with exceptions as appearing in the file LICENSE.GPL3-EXCEPT
** included in the packaging of this file. Please review the following
** information to ensure the GNU General Public License requirements will
** be met: https://www.gnu.org/licenses/gpl-3.0.html.
**
** $QT_END_LICENSE$
**
****************************************************************************/

#include "abstractmetabuilder_p.h"
#include "messages.h"
#include "reporthandler.h"
#include "typedatabase.h"

#include <clangparser/clangbuilder.h>
#include <clangparser/clangutils.h>
#include <clangparser/compilersupport.h>

#include "parser/codemodel.h"

#include <QDebug>
#include <QDir>
#include <QFile>
#include <QFileInfo>
#include <QRegularExpression>
#include <QTextStream>
#include <QVariant>
#include <QTime>
#include <QQueue>
#include <QDir>

#include <cstdio>
#include <algorithm>
#include "graph.h"
#include <QTemporaryFile>

static inline QString colonColon() { return QStringLiteral("::"); }

static QString stripTemplateArgs(const QString &name)
{
    int pos = name.indexOf(QLatin1Char('<'));
    return pos < 0 ? name : name.left(pos);
}

static QStringList parseTemplateType(const QString &name) {
    int n = name.indexOf(QLatin1Char('<'));
    if (n <= 0) {
        // If name starts with '<' or contains an unmatched (i.e. any) '>', we
        // reject it
        if (n == 0 || name.count(QLatin1Char('>')))
            return QStringList();
        // Doesn't look like a template instantiation; just return the name
        return QStringList() << name;
    }

    // Split the type name into the template name and template arguments; the
    // part before the opening '<' is the template name
    //
    // Example:
    //   "foo<A, bar<B, C>, D>" -> ( "foo", "A", "bar<B, C>", "D" )
    QStringList result;
    result << name.left(n).trimmed();

    // Extract template arguments
    int i, depth = 1;
    const int l = name.length();
    for (i = n + 1; i < l; ++i) {
        // Consume balanced '<'/'>' within a single argument so that we won't
        // split on ',' as part of a single argument which is itself a
        // multi-argument template type
        if (name[i] == QLatin1Char('<')) {
            ++depth;
        } else if (name[i] == QLatin1Char('>')) {
            if (--depth == 0)
                break;
        } else if (name[i] == QLatin1Char(',') && depth == 1) {
            // Encountered ',' in template argument list that is not within
            // another template name; add current argument to result and start
            // working on the next argument
            result << name.mid(n + 1, i - n - 1).trimmed();
            n = i;
        }
    }
    if (i >= l) // arg list not closed
        return QStringList();
    if (i + 1 < l) // arg list closed before end of name
        return QStringList();

    // Add final argument and return result
    result << name.mid(n + 1, i - n - 1).trimmed();
    return result;
}

AbstractMetaBuilderPrivate::AbstractMetaBuilderPrivate() :
    m_logDirectory(QLatin1String(".") + QDir::separator())
{
}

AbstractMetaBuilderPrivate::~AbstractMetaBuilderPrivate()
{
    qDeleteAll(m_globalEnums);
    qDeleteAll(m_globalFunctions);
    qDeleteAll(m_templates);
    qDeleteAll(m_smartPointers);
    qDeleteAll(m_metaClasses);
}

AbstractMetaBuilder::AbstractMetaBuilder() : d(new AbstractMetaBuilderPrivate)
{
    d->q = this;
}

AbstractMetaBuilder::~AbstractMetaBuilder()
{
    delete d;
}

AbstractMetaClassList AbstractMetaBuilder::classes() const
{
    return d->m_metaClasses;
}

AbstractMetaClassList AbstractMetaBuilder::templates() const
{
    return d->m_templates;
}

AbstractMetaClassList AbstractMetaBuilder::smartPointers() const
{
    return d->m_smartPointers;
}

AbstractMetaFunctionList AbstractMetaBuilder::globalFunctions() const
{
    return d->m_globalFunctions;
}

AbstractMetaEnumList AbstractMetaBuilder::globalEnums() const
{
    return d->m_globalEnums;
}

AbstractMetaEnum *AbstractMetaBuilder::findEnum(const TypeEntry *typeEntry) const
{
    if (typeEntry && typeEntry->isFlags())
        typeEntry = static_cast<const FlagsTypeEntry *>(typeEntry)->originator();
    return d->m_enums.value(typeEntry);
}

void AbstractMetaBuilderPrivate::checkFunctionModifications()
{
    const auto &entries = TypeDatabase::instance()->entries();

    for (auto it = entries.cbegin(), end = entries.cend(); it != end; ++it) {
        const TypeEntry *entry = it.value();
        if (!entry)
            continue;
        if (!entry->isComplex() || entry->codeGeneration() == TypeEntry::GenerateNothing)
            continue;

        auto centry = static_cast<const ComplexTypeEntry *>(entry);

        if (!(centry->codeGeneration() & TypeEntry::GenerateTargetLang))
            continue;

        FunctionModificationList modifications = centry->functionModifications();

        for (const FunctionModification &modification : qAsConst(modifications)) {
            QString signature = modification.signature();

            QString name = signature.trimmed();
            name.truncate(name.indexOf(QLatin1Char('(')));

            AbstractMetaClass *clazz = AbstractMetaClass::findClass(m_metaClasses, centry);
            if (!clazz)
                continue;

            const AbstractMetaFunctionList functions = clazz->functions();
            bool found = false;
            QStringList possibleSignatures;
            for (AbstractMetaFunction *function : functions) {
                if (function->implementingClass() == clazz
                    && modification.matches(function->minimalSignature())) {
                    found = true;
                    break;
                }

                if (function->originalName() == name) {
                    possibleSignatures.append(function->minimalSignature() + QLatin1String(" in ")
                                              + function->implementingClass()->name());
                }
            }

            if (!found) {
                qCWarning(lcShiboken).noquote().nospace()
                    << msgNoFunctionForModification(clazz, signature,
                                                    modification.originalSignature(),
                                                    possibleSignatures, functions);
            }
        }
    }
}

AbstractMetaClass *AbstractMetaBuilderPrivate::argumentToClass(const ArgumentModelItem &argument,
                                                               AbstractMetaClass *currentClass)
{
    AbstractMetaClass *returned = nullptr;
    AbstractMetaType *type = translateType(argument->type(), currentClass);
    if (type && type->typeEntry() && type->typeEntry()->isComplex()) {
        const TypeEntry *entry = type->typeEntry();
        returned = AbstractMetaClass::findClass(m_metaClasses, entry);
    }
    delete type;
    return returned;
}

/**
 * Checks the argument of a hash function and flags the type if it is a complex type
 */
void AbstractMetaBuilderPrivate::registerHashFunction(const FunctionModelItem &function_item,
                                                      AbstractMetaClass *currentClass)
{
    ArgumentList arguments = function_item->arguments();
    if (arguments.size() == 1) {
        if (AbstractMetaClass *cls = argumentToClass(arguments.at(0), currentClass))
            cls->setHasHashFunction(true);
    }
}

void AbstractMetaBuilderPrivate::registerToStringCapabilityIn(const NamespaceModelItem &nsItem)
{
    const FunctionList &streamOps = nsItem->findFunctions(QLatin1String("operator<<"));
    for (const FunctionModelItem &item : streamOps)
        registerToStringCapability(item, nullptr);
    for (const NamespaceModelItem &ni : nsItem->namespaces())
        registerToStringCapabilityIn(ni);
}

/**
 * Check if a class has a debug stream operator that can be used as toString
 */

void AbstractMetaBuilderPrivate::registerToStringCapability(const FunctionModelItem &function_item,
                                                            AbstractMetaClass *currentClass)
{
    ArgumentList arguments = function_item->arguments();
    if (arguments.size() == 2) {
        if (arguments.at(0)->type().toString() == QLatin1String("QDebug")) {
            const ArgumentModelItem &arg = arguments.at(1);
            if (AbstractMetaClass *cls = argumentToClass(arg, currentClass)) {
                if (arg->type().indirections() < 2)
                    cls->setToStringCapability(true, int(arg->type().indirections()));
            }
        }
    }
}

void AbstractMetaBuilderPrivate::traverseOperatorFunction(const FunctionModelItem &item,
                                                          AbstractMetaClass *currentClass)
{
    if (item->accessPolicy() != CodeModel::Public)
        return;

    ArgumentList arguments = item->arguments();
    bool firstArgumentIsSelf = true;
    bool unaryOperator = false;

    auto baseoperandClass = argumentToClass(arguments.at(0), currentClass);

    if (arguments.size() == 1) {
        unaryOperator = true;
    } else if (!baseoperandClass
               || !(baseoperandClass->typeEntry()->codeGeneration() & TypeEntry::GenerateTargetLang)) {
        baseoperandClass = argumentToClass(arguments.at(1), currentClass);
        firstArgumentIsSelf = false;
    } else {
        AbstractMetaType *type = translateType(item->type(), currentClass);
        const TypeEntry *retType = type ? type->typeEntry() : nullptr;
        AbstractMetaClass *otherArgClass = argumentToClass(arguments.at(1), currentClass);
        if (otherArgClass && retType
            && (retType->isValue() || retType->isObject())
            && retType != baseoperandClass->typeEntry()
            && retType == otherArgClass->typeEntry()) {
            baseoperandClass = AbstractMetaClass::findClass(m_metaClasses, retType);
            firstArgumentIsSelf = false;
        }
        delete type;
    }

    if (baseoperandClass) {
        AbstractMetaFunction *metaFunction = traverseFunction(item, baseoperandClass);
        if (metaFunction) {
            // Strip away first argument, since that is the containing object
            AbstractMetaArgumentList arguments = metaFunction->arguments();
            if (firstArgumentIsSelf || unaryOperator) {
                AbstractMetaArgument *first = arguments.takeFirst();
                if (!unaryOperator && first->type()->indirections())
                    metaFunction->setPointerOperator(true);
                delete first;
                metaFunction->setArguments(arguments);
            } else {
                // If the operator method is not unary and the first operator is
                // not of the same type of its owning class we suppose that it
                // must be an reverse operator (e.g. CLASS::operator(TYPE, CLASS)).
                // All operator overloads that operate over a class are already
                // being added as member functions of that class by the API Extractor.
                AbstractMetaArgument *last = arguments.takeLast();
                if (last->type()->indirections())
                    metaFunction->setPointerOperator(true);
                delete last;

                metaFunction->setArguments(arguments);
                metaFunction->setReverseOperator(true);
            }
            metaFunction->setFunctionType(AbstractMetaFunction::NormalFunction);
            metaFunction->setVisibility(AbstractMetaFunction::Public);
            metaFunction->setOriginalAttributes(metaFunction->attributes());
            setupFunctionDefaults(metaFunction, baseoperandClass);
            baseoperandClass->addFunction(metaFunction);
            Q_ASSERT(!metaFunction->wasPrivate());
        } else {
            delete metaFunction;
        }
    }
}

void AbstractMetaBuilderPrivate::traverseStreamOperator(const FunctionModelItem &item,
                                                        AbstractMetaClass *currentClass)
{
    ArgumentList arguments = item->arguments();
    if (arguments.size() == 2 && item->accessPolicy() == CodeModel::Public) {
        AbstractMetaClass *streamClass = argumentToClass(arguments.at(0), currentClass);
        AbstractMetaClass *streamedClass = argumentToClass(arguments.at(1), currentClass);

        if (streamClass && streamedClass && (streamClass->isStream())) {
            AbstractMetaFunction *streamFunction = traverseFunction(item, streamedClass);

            if (streamFunction) {
                streamFunction->setFunctionType(AbstractMetaFunction::GlobalScopeFunction);
                // Strip first argument, since that is the containing object
                AbstractMetaArgumentList arguments = streamFunction->arguments();
                if (!streamClass->typeEntry()->generateCode())
                    delete arguments.takeLast();
                else
                    delete arguments.takeFirst();

                streamFunction->setArguments(arguments);

                *streamFunction += AbstractMetaAttributes::FinalInTargetLang;
                *streamFunction += AbstractMetaAttributes::Public;
                streamFunction->setOriginalAttributes(streamFunction->attributes());

//              streamFunction->setType(0);

                AbstractMetaClass *funcClass;

                if (!streamClass->typeEntry()->generateCode()) {
                    AbstractMetaArgumentList reverseArgs = reverseList(streamFunction->arguments());
                    streamFunction->setArguments(reverseArgs);
                    streamFunction->setReverseOperator(true);
                    funcClass = streamedClass;
                } else {
                    funcClass = streamClass;
                }

                setupFunctionDefaults(streamFunction, funcClass);
                funcClass->addFunction(streamFunction);
                if (funcClass == streamClass)
                    funcClass->typeEntry()->addExtraInclude(streamedClass->typeEntry()->include());
                else
                    funcClass->typeEntry()->addExtraInclude(streamClass->typeEntry()->include());

            } else {
                delete streamFunction;
            }

        }
    }
}

void AbstractMetaBuilderPrivate::sortLists()
{
    for (AbstractMetaClass *cls : qAsConst(m_metaClasses))
        cls->sortFunctions();
}

FileModelItem AbstractMetaBuilderPrivate::buildDom(QByteArrayList arguments,
                                                   LanguageLevel level,
                                                   unsigned clangFlags)
{
    clang::Builder builder;
    builder.setSystemIncludes(TypeDatabase::instance()->systemIncludes());
    if (level == LanguageLevel::Default)
        level = clang::emulatedCompilerLanguageLevel();
    arguments.prepend(QByteArrayLiteral("-std=")
                      + clang::languageLevelOption(level));
    FileModelItem result = clang::parse(arguments, clangFlags, builder)
        ? builder.dom() : FileModelItem();
    const clang::BaseVisitor::Diagnostics &diagnostics = builder.diagnostics();
    if (const int diagnosticsCount = diagnostics.size()) {
        QDebug d = qWarning();
        d.nospace();
        d.noquote();
        d << "Clang: " << diagnosticsCount << " diagnostic messages:\n";
        for (int i = 0; i < diagnosticsCount; ++i)
            d << "  " << diagnostics.at(i) << '\n';
    }
    return result;
}

void AbstractMetaBuilderPrivate::traverseDom(const FileModelItem &dom)
{
    const TypeDatabase *types = TypeDatabase::instance();

    pushScope(dom);

    // Start the generation...
    const ClassList &typeValues = dom->classes();

    ReportHandler::startProgress("Generating class model ("
                                 + QByteArray::number(typeValues.size()) + ")...");
    for (const ClassModelItem &item : typeValues) {
        if (AbstractMetaClass *cls = traverseClass(dom, item, nullptr))
            addAbstractMetaClass(cls, item.data());
    }

    // We need to know all global enums
    const EnumList &enums = dom->enums();

    ReportHandler::startProgress("Generating enum model ("
                                 + QByteArray::number(enums.size()) + ")...");
    for (const EnumModelItem &item : enums) {
        AbstractMetaEnum *metaEnum = traverseEnum(item, nullptr, QSet<QString>());
        if (metaEnum) {
            if (metaEnum->typeEntry()->generateCode())
                m_globalEnums << metaEnum;
        }
    }

    const auto &namespaceTypeValues = dom->namespaces();
    ReportHandler::startProgress("Generating namespace model ("
                                 + QByteArray::number(namespaceTypeValues.size()) + ")...");
    for (const NamespaceModelItem &item : namespaceTypeValues)
        traverseNamespace(dom, item);

    // Go through all typedefs to see if we have defined any
    // specific typedefs to be used as classes.
    const TypeDefList typeDefs = dom->typeDefs();
    ReportHandler::startProgress("Resolving typedefs ("
                                 + QByteArray::number(typeDefs.size()) + ")...");
    for (const TypeDefModelItem &typeDef : typeDefs) {
        if (AbstractMetaClass *cls = traverseTypeDef(dom, typeDef, nullptr))
            addAbstractMetaClass(cls, typeDef.data());
    }

    traverseTypesystemTypedefs();

    for (const ClassModelItem &item : typeValues)
        traverseClassMembers(item);

    for (const NamespaceModelItem &item : namespaceTypeValues)
        traverseNamespaceMembers(item);

    // Global functions
    const FunctionList &functions = dom->functions();
    for (const FunctionModelItem &func : functions) {
        if (func->accessPolicy() != CodeModel::Public || func->name().startsWith(QLatin1String("operator")))
            continue;

        FunctionTypeEntry *funcEntry = types->findFunctionType(func->name());
        if (!funcEntry || !funcEntry->generateCode())
            continue;

        AbstractMetaFunction *metaFunc = traverseFunction(func, nullptr);
        if (!metaFunc)
            continue;

        if (!funcEntry->hasSignature(metaFunc->minimalSignature())) {
            delete metaFunc;
            continue;
        }

        applyFunctionModifications(metaFunc);

        setInclude(funcEntry, func->fileName());
        if (metaFunc->typeEntry())
            delete metaFunc->typeEntry();

        metaFunc->setTypeEntry(funcEntry);
        m_globalFunctions << metaFunc;
    }

    ReportHandler::startProgress("Fixing class inheritance...");
    for (AbstractMetaClass *cls : qAsConst(m_metaClasses)) {
        if (!cls->isNamespace()) {
            setupInheritance(cls);
            if (!cls->hasVirtualDestructor() && cls->baseClass()
                && cls->baseClass()->hasVirtualDestructor())
                cls->setHasVirtualDestructor(true);
        }
    }

    ReportHandler::startProgress("Detecting inconsistencies in class model...");
    for (AbstractMetaClass *cls : qAsConst(m_metaClasses)) {
        cls->fixFunctions();

        if (!cls->typeEntry()) {
            qCWarning(lcShiboken).noquote().nospace()
                << QStringLiteral("class '%1' does not have an entry in the type system")
                                  .arg(cls->name());
        } else {
            const bool couldAddDefaultCtors = cls->isConstructible()
                && !cls->isNamespace()
                && (cls->attributes() & AbstractMetaAttributes::HasRejectedConstructor) == 0;
            if (couldAddDefaultCtors) {
                if (!cls->hasConstructors())
                    cls->addDefaultConstructor();
                if (cls->typeEntry()->isValue() && !cls->isAbstract() && !cls->hasCopyConstructor())
                    cls->addDefaultCopyConstructor(ancestorHasPrivateCopyConstructor(cls));
            }
        }
    }
    const auto &allEntries = types->entries();

    ReportHandler::startProgress("Detecting inconsistencies in typesystem ("
                                 + QByteArray::number(allEntries.size()) + ")...");
    for (auto it = allEntries.cbegin(), end = allEntries.cend(); it != end; ++it) {
        TypeEntry *entry = it.value();
        if (!entry->isPrimitive()) {
            if ((entry->isValue() || entry->isObject())
                && !types->shouldDropTypeEntry(entry->qualifiedCppName())
                && !entry->isContainer()
                && !entry->isCustom()
                && (entry->generateCode() & TypeEntry::GenerateTargetLang)
                && !AbstractMetaClass::findClass(m_metaClasses, entry)) {
                qCWarning(lcShiboken, "%s", qPrintable(msgTypeNotDefined(entry)));
            } else if (entry->generateCode() && entry->type() == TypeEntry::FunctionType) {
                auto fte = static_cast<const FunctionTypeEntry *>(entry);
                const QStringList &signatures = fte->signatures();
                for (const QString &signature : signatures) {
                    bool ok = false;
                    for (AbstractMetaFunction *func : qAsConst(m_globalFunctions)) {
                        if (signature == func->minimalSignature()) {
                            ok = true;
                            break;
                        }
                    }
                    if (!ok) {
                        qCWarning(lcShiboken, "%s",
                                  qPrintable(msgGlobalFunctionNotDefined(fte, signature)));
                    }
                }
            } else if (entry->isEnum() && (entry->generateCode() & TypeEntry::GenerateTargetLang)) {
                auto enumEntry = static_cast<const EnumTypeEntry *>(entry);
                const QString name = enumEntry->targetLangQualifier();
                AbstractMetaClass *cls = AbstractMetaClass::findClass(m_metaClasses, name);

                const bool enumFound = cls
                    ? cls->findEnum(entry->targetLangEntryName()) != nullptr
                    : m_enums.contains(entry);

                if (!enumFound) {
                    entry->setCodeGeneration(TypeEntry::GenerateNothing);
                    qCWarning(lcShiboken, "%s",
                              qPrintable(msgEnumNotDefined(enumEntry)));
                }

            }
        }
    }

    {
        const FunctionList &hashFunctions = dom->findFunctions(QLatin1String("qHash"));
        for (const FunctionModelItem &item : hashFunctions)
            registerHashFunction(item, nullptr);
    }

    registerToStringCapabilityIn(dom);

    {
        FunctionList binaryOperators = dom->findFunctions(QStringLiteral("operator=="));
        binaryOperators.append(dom->findFunctions(QStringLiteral("operator!=")));
        binaryOperators.append(dom->findFunctions(QStringLiteral("operator<=")));
        binaryOperators.append(dom->findFunctions(QStringLiteral("operator>=")));
        binaryOperators.append(dom->findFunctions(QStringLiteral("operator<")));
        binaryOperators.append(dom->findFunctions(QStringLiteral("operator+")));
        binaryOperators.append(dom->findFunctions(QStringLiteral("operator/")));
        // Filter binary operators, skipping for example
        // class Iterator { ... Value *operator*() ... };
        const FunctionList potentiallyBinaryOperators =
            dom->findFunctions(QStringLiteral("operator*"))
            + dom->findFunctions(QStringLiteral("operator&"));
        for (const FunctionModelItem &item : potentiallyBinaryOperators) {
            if (!item->arguments().isEmpty())
                binaryOperators.append(item);
        }
        binaryOperators.append(dom->findFunctions(QStringLiteral("operator-")));
        binaryOperators.append(dom->findFunctions(QStringLiteral("operator&")));
        binaryOperators.append(dom->findFunctions(QStringLiteral("operator|")));
        binaryOperators.append(dom->findFunctions(QStringLiteral("operator^")));
        binaryOperators.append(dom->findFunctions(QStringLiteral("operator~")));
        binaryOperators.append(dom->findFunctions(QStringLiteral("operator>")));

        for (const FunctionModelItem &item : qAsConst(binaryOperators))
            traverseOperatorFunction(item, nullptr);
    }

    {
        const FunctionList streamOperators = dom->findFunctions(QLatin1String("operator<<"))
            + dom->findFunctions(QLatin1String("operator>>"));
        for (const FunctionModelItem &item : streamOperators)
            traverseStreamOperator(item, nullptr);
    }

    ReportHandler::startProgress("Checking inconsistencies in function modifications...");

    checkFunctionModifications();

    ReportHandler::startProgress("Writing log files...");

    // sort all classes topologically
    m_metaClasses = classesTopologicalSorted(m_metaClasses);

    for (AbstractMetaClass *cls : qAsConst(m_metaClasses)) {
//         setupEquals(cls);
//         setupComparable(cls);
        setupClonable(cls);
        setupExternalConversion(cls);

        // sort all inner classes topologically
        if (!cls->typeEntry()->codeGeneration() || cls->innerClasses().size() < 2)
            continue;

        cls->setInnerClasses(classesTopologicalSorted(cls->innerClasses()));
    }

    dumpLog();

    sortLists();

    // Functions added to the module on the type system.
    const AddedFunctionList &globalUserFunctions = types->globalUserFunctions();
    for (const AddedFunctionPtr &addedFunc : globalUserFunctions) {
        AbstractMetaFunction *metaFunc = traverseFunction(addedFunc);
        if (Q_UNLIKELY(!metaFunc)) {
            qFatal("Unable to traverse added global function \"%s\".",
                   qPrintable(addedFunc->name()));
        }
        metaFunc->setFunctionType(AbstractMetaFunction::NormalFunction);
        m_globalFunctions << metaFunc;
    }

    m_itemToClass.clear();

    ReportHandler::endProgress();
}

static bool metaEnumLessThan(const AbstractMetaEnum *e1, const AbstractMetaEnum *e2)
{ return e1->fullName() < e2->fullName(); }

static bool metaClassLessThan(const AbstractMetaClass *c1, const AbstractMetaClass *c2)
{ return c1->fullName() < c2->fullName(); }

static bool metaFunctionLessThan(const AbstractMetaFunction *f1, const AbstractMetaFunction *f2)
{ return f1->name() < f2->name(); }

bool AbstractMetaBuilder::build(const QByteArrayList &arguments,
                                LanguageLevel level,
                                unsigned clangFlags)
{
    const FileModelItem dom = d->buildDom(arguments, level, clangFlags);
    if (dom.isNull())
        return false;
    if (ReportHandler::isDebug(ReportHandler::MediumDebug))
        qCDebug(lcShiboken) << dom.data();
    d->traverseDom(dom);

    // Ensure that indexes are in alphabetical order, roughly
    std::sort(d->m_globalEnums.begin(), d->m_globalEnums.end(), metaEnumLessThan);
    std::sort(d->m_metaClasses.begin(), d->m_metaClasses.end(), metaClassLessThan);
    std::sort(d->m_templates.begin(), d->m_templates.end(), metaClassLessThan);
    std::sort(d->m_smartPointers.begin(), d->m_smartPointers.end(), metaClassLessThan);
    std::sort(d->m_globalFunctions.begin(), d->m_globalFunctions.end(), metaFunctionLessThan);

    return true;
}

void AbstractMetaBuilder::setLogDirectory(const QString &logDir)
{
    d->m_logDirectory = logDir;
    if (!d->m_logDirectory.endsWith(QDir::separator()))
       d->m_logDirectory.append(QDir::separator());
}

void AbstractMetaBuilderPrivate::addAbstractMetaClass(AbstractMetaClass *cls,
                                                      const _CodeModelItem *item)
{
    cls->setOriginalAttributes(cls->attributes());
    m_itemToClass.insert(item, cls);
    if (cls->typeEntry()->isContainer()) {
        m_templates << cls;
    } else if (cls->typeEntry()->isSmartPointer()) {
        m_smartPointers << cls;
    } else {
        m_metaClasses << cls;
    }
}

AbstractMetaClass *AbstractMetaBuilderPrivate::traverseNamespace(const FileModelItem &dom,
                                                                 const NamespaceModelItem &namespaceItem)
{
    QString namespaceName = currentScope()->qualifiedName().join(colonColon());
    if (!namespaceName.isEmpty())
        namespaceName.append(colonColon());
    namespaceName.append(namespaceItem->name());

    if (TypeDatabase::instance()->isClassRejected(namespaceName)) {
        m_rejectedClasses.insert(namespaceName, AbstractMetaBuilder::GenerationDisabled);
        return nullptr;
    }

    auto type = TypeDatabase::instance()->findNamespaceType(namespaceName, namespaceItem->fileName());
    if (!type) {
        qCWarning(lcShiboken, "%s",
                  qPrintable(msgNamespaceNoTypeEntry(namespaceItem, namespaceName)));
        return nullptr;
    }

    if (namespaceItem->type() == NamespaceType::Inline) {
        type->setInlineNamespace(true);
        TypeDatabase::instance()->addInlineNamespaceLookups(type);
    }

    // Continue populating namespace?
    AbstractMetaClass *metaClass = AbstractMetaClass::findClass(m_metaClasses, type);
    if (!metaClass) {
        metaClass = new AbstractMetaClass;
        metaClass->setTypeEntry(type);
        *metaClass += AbstractMetaAttributes::Public;
        addAbstractMetaClass(metaClass, namespaceItem.data());
        if (auto extendsType = type->extends()) {
            AbstractMetaClass *extended = AbstractMetaClass::findClass(m_metaClasses, extendsType);
            if (!extended) {
                qCWarning(lcShiboken, "%s",
                          qPrintable(msgNamespaceToBeExtendedNotFound(extendsType->name(), extendsType->targetLangPackage())));
                return nullptr;
            }
            metaClass->setExtendedNamespace(extended);
        }
    } else {
        m_itemToClass.insert(namespaceItem.data(), metaClass);
    }

    traverseEnums(namespaceItem, metaClass, namespaceItem->enumsDeclarations());

    pushScope(namespaceItem);

    const ClassList &classes = namespaceItem->classes();
    for (const ClassModelItem &cls : classes) {
        AbstractMetaClass *mjc = traverseClass(dom, cls, metaClass);
        if (mjc) {
            metaClass->addInnerClass(mjc);
            mjc->setEnclosingClass(metaClass);
            addAbstractMetaClass(mjc, cls.data());
        }
    }

    // Go through all typedefs to see if we have defined any
    // specific typedefs to be used as classes.
    const TypeDefList typeDefs = namespaceItem->typeDefs();
    for (const TypeDefModelItem &typeDef : typeDefs) {
        AbstractMetaClass *cls = traverseTypeDef(dom, typeDef, metaClass);
        if (cls) {
            metaClass->addInnerClass(cls);
            cls->setEnclosingClass(metaClass);
            addAbstractMetaClass(cls, typeDef.data());
        }
    }

    // Traverse namespaces recursively
    for (const NamespaceModelItem &ni : namespaceItem->namespaces()) {
        AbstractMetaClass *mjc = traverseNamespace(dom, ni);
        if (mjc) {
            metaClass->addInnerClass(mjc);
            mjc->setEnclosingClass(metaClass);
        }
    }

    popScope();

    if (!type->include().isValid())
        setInclude(type, namespaceItem->fileName());

    return metaClass;
}

AbstractMetaEnum *AbstractMetaBuilderPrivate::traverseEnum(const EnumModelItem &enumItem,
                                                           AbstractMetaClass *enclosing,
                                                           const QSet<QString> &enumsDeclarations)
{
    QString qualifiedName = enumItem->qualifiedName().join(colonColon());

    TypeEntry *typeEntry = nullptr;
    const TypeEntry *enclosingTypeEntry = enclosing ? enclosing->typeEntry() : nullptr;
    if (enumItem->accessPolicy() == CodeModel::Private) {
        typeEntry = new EnumTypeEntry(enumItem->qualifiedName().constLast(),
                                      QVersionNumber(0, 0), enclosingTypeEntry);
        TypeDatabase::instance()->addType(typeEntry);
    } else if (enumItem->enumKind() != AnonymousEnum) {
        typeEntry = TypeDatabase::instance()->findType(qualifiedName);
    } else {
        QStringList tmpQualifiedName = enumItem->qualifiedName();
        const EnumeratorList &enums = enumItem->enumerators();
        for (const EnumeratorModelItem &enumValue : enums) {
            tmpQualifiedName.removeLast();
            tmpQualifiedName << enumValue->name();
            qualifiedName = tmpQualifiedName.join(colonColon());
            typeEntry = TypeDatabase::instance()->findType(qualifiedName);
            if (typeEntry)
                break;
        }
    }

    QString enumName = enumItem->name();

    QString className;
    if (enclosingTypeEntry)
        className = enclosingTypeEntry->qualifiedCppName();

    QString rejectReason;
    if (TypeDatabase::instance()->isEnumRejected(className, enumName, &rejectReason)) {
        if (typeEntry)
            typeEntry->setCodeGeneration(TypeEntry::GenerateNothing);
        m_rejectedEnums.insert(qualifiedName + rejectReason, AbstractMetaBuilder::GenerationDisabled);
        return nullptr;
    }

    const bool rejectionWarning = !enclosing
        || (enclosing->typeEntry()->codeGeneration() & TypeEntry::GenerateTargetLang);

    if (!typeEntry) {
        if (rejectionWarning)
            qCWarning(lcShiboken, "%s", qPrintable(msgNoEnumTypeEntry(enumItem, className)));
        m_rejectedEnums.insert(qualifiedName, AbstractMetaBuilder::NotInTypeSystem);
        return nullptr;
    }

    if (!typeEntry->isEnum()) {
        if (rejectionWarning) {
            qCWarning(lcShiboken, "%s",
                      qPrintable(msgNoEnumTypeConflict(enumItem, className, typeEntry)));
        }
        m_rejectedEnums.insert(qualifiedName, AbstractMetaBuilder::NotInTypeSystem);
        return nullptr;
    }

    auto *metaEnum = new AbstractMetaEnum;
    metaEnum->setEnumKind(enumItem->enumKind());
    metaEnum->setSigned(enumItem->isSigned());
    if (enumsDeclarations.contains(qualifiedName)
        || enumsDeclarations.contains(enumName)) {
        metaEnum->setHasQEnumsDeclaration(true);
    }

    auto *enumTypeEntry = static_cast<EnumTypeEntry *>(typeEntry);
    metaEnum->setTypeEntry(enumTypeEntry);
    switch (enumItem->accessPolicy()) {
    case CodeModel::Public:
        *metaEnum += AbstractMetaAttributes::Public;
        break;
    case CodeModel::Protected:
        *metaEnum += AbstractMetaAttributes::Protected;
        break;
    case CodeModel::Private:
        *metaEnum += AbstractMetaAttributes::Private;
        typeEntry->setCodeGeneration(TypeEntry::GenerateNothing);
        break;
    default:
        break;
    }

    const EnumeratorList &enums = enumItem->enumerators();
    for (const EnumeratorModelItem &value : enums) {

        auto *metaEnumValue = new AbstractMetaEnumValue;
        metaEnumValue->setName(value->name());
        // Deciding the enum value...

        metaEnumValue->setStringValue(value->stringValue());
        metaEnumValue->setValue(value->value());
        metaEnum->addEnumValue(metaEnumValue);
    }

    m_enums.insert(typeEntry, metaEnum);

    if (!metaEnum->typeEntry()->include().isValid())
        setInclude(metaEnum->typeEntry(), enumItem->fileName());

    metaEnum->setOriginalAttributes(metaEnum->attributes());

    // Register all enum values on Type database
    const bool isScopedEnum = enumItem->enumKind() == EnumClass;
    const EnumeratorList &enumerators = enumItem->enumerators();
    for (const EnumeratorModelItem &e : enumerators) {
        auto enumValue =
            new EnumValueTypeEntry(e->name(), e->stringValue(),
                                   enumTypeEntry, isScopedEnum,
                                   enumTypeEntry->version());
        TypeDatabase::instance()->addType(enumValue);
        if (e->value().isNullValue())
            enumTypeEntry->setNullValue(enumValue);
    }

    return metaEnum;
}

AbstractMetaClass *AbstractMetaBuilderPrivate::traverseTypeDef(const FileModelItem &,
                                                               const TypeDefModelItem &typeDef,
                                                               AbstractMetaClass *currentClass)
{
    TypeDatabase *types = TypeDatabase::instance();
    QString className = stripTemplateArgs(typeDef->name());

    QString fullClassName = className;
    // we have an inner class
    if (currentClass) {
        fullClassName = stripTemplateArgs(currentClass->typeEntry()->qualifiedCppName())
                          + colonColon() + fullClassName;
    }

    // If this is the alias for a primitive type
    // we store the aliased type on the alias
    // TypeEntry
    PrimitiveTypeEntry *ptype = types->findPrimitiveType(className);
    if (ptype) {
        QString typeDefName = typeDef->type().qualifiedName()[0];
        ptype->setReferencedTypeEntry(types->findPrimitiveType(typeDefName));
        return nullptr;
    }


    // If we haven't specified anything for the typedef, then we don't care
    ComplexTypeEntry *type = types->findComplexType(fullClassName);
    if (!type)
        return nullptr;

    auto *metaClass = new AbstractMetaClass;
    metaClass->setTypeDef(true);
    metaClass->setTypeEntry(type);
    metaClass->setBaseClassNames(QStringList(typeDef->type().toString()));
    *metaClass += AbstractMetaAttributes::Public;

    // Set the default include file name
    if (!type->include().isValid())
        setInclude(type, typeDef->fileName());

    fillAddedFunctions(metaClass);

    return metaClass;
}

// Add the typedef'ed classes
void AbstractMetaBuilderPrivate::traverseTypesystemTypedefs()
{
    const auto &entries = TypeDatabase::instance()->typedefEntries();
    for (auto it = entries.begin(), end = entries.end(); it != end; ++it) {
        TypedefEntry *te = it.value();
        auto *metaClass = new AbstractMetaClass;
        metaClass->setTypeDef(true);
        metaClass->setTypeEntry(te->target());
        metaClass->setBaseClassNames(QStringList(te->sourceType()));
        *metaClass += AbstractMetaAttributes::Public;
        fillAddedFunctions(metaClass);
        addAbstractMetaClass(metaClass, nullptr);
    }
}

AbstractMetaClass *AbstractMetaBuilderPrivate::traverseClass(const FileModelItem &dom,
                                                             const ClassModelItem &classItem,
                                                             AbstractMetaClass *currentClass)
{
    QString className = stripTemplateArgs(classItem->name());
    QString fullClassName = className;

    // we have inner an class
    if (currentClass) {
        fullClassName = stripTemplateArgs(currentClass->typeEntry()->qualifiedCppName())
                          + colonColon() + fullClassName;
    }

    ComplexTypeEntry *type = TypeDatabase::instance()->findComplexType(fullClassName);
    AbstractMetaBuilder::RejectReason reason = AbstractMetaBuilder::NoReason;

    if (TypeDatabase::instance()->isClassRejected(fullClassName)) {
        reason = AbstractMetaBuilder::GenerationDisabled;
    } else if (!type) {
        TypeEntry *te = TypeDatabase::instance()->findType(fullClassName);
        if (te && !te->isComplex())
            reason = AbstractMetaBuilder::RedefinedToNotClass;
        else
            reason = AbstractMetaBuilder::NotInTypeSystem;
    } else if (type->codeGeneration() == TypeEntry::GenerateNothing) {
        reason = AbstractMetaBuilder::GenerationDisabled;
    }
    if (reason != AbstractMetaBuilder::NoReason) {
        if (fullClassName.isEmpty()) {
            QTextStream(&fullClassName) << "anonymous struct at " << classItem->fileName()
                << ':' << classItem->startLine();
        }
        m_rejectedClasses.insert(fullClassName, reason);
        return nullptr;
    }

    auto *metaClass = new AbstractMetaClass;
    metaClass->setSourceLocation(classItem->sourceLocation());
    metaClass->setTypeEntry(type);

    if (classItem->isFinal())
        *metaClass += AbstractMetaAttributes::FinalCppClass;

    QStringList baseClassNames;
    const QVector<_ClassModelItem::BaseClass> &baseClasses = classItem->baseClasses();
    for (const _ClassModelItem::BaseClass &baseClass : baseClasses) {
        if (baseClass.accessPolicy == CodeModel::Public)
            baseClassNames.append(baseClass.name);
    }

    metaClass->setBaseClassNames(baseClassNames);
    *metaClass += AbstractMetaAttributes::Public;
    if (type->stream())
        metaClass->setStream(true);

    if (ReportHandler::isDebug(ReportHandler::MediumDebug)) {
        const QString message = type->isContainer()
            ? QStringLiteral("container: '%1'").arg(fullClassName)
            : QStringLiteral("class: '%1'").arg(metaClass->fullName());
        qCInfo(lcShiboken, "%s", qPrintable(message));
    }

    TemplateParameterList template_parameters = classItem->templateParameters();
    QVector<TypeEntry *> template_args;
    template_args.clear();
    auto argumentParent = metaClass->typeEntry()->typeSystemTypeEntry();
    for (int i = 0; i < template_parameters.size(); ++i) {
        const TemplateParameterModelItem &param = template_parameters.at(i);
        auto param_type = new TemplateArgumentEntry(param->name(), type->version(),
                                                    argumentParent);
        param_type->setOrdinal(i);
        template_args.append(param_type);
    }
    metaClass->setTemplateArguments(template_args);

    parseQ_Properties(metaClass, classItem->propertyDeclarations());

    traverseEnums(classItem, metaClass, classItem->enumsDeclarations());

    // Inner classes
    {
        const ClassList &innerClasses = classItem->classes();
        for (const ClassModelItem &ci : innerClasses) {
            AbstractMetaClass *cl = traverseClass(dom, ci, metaClass);
            if (cl) {
                cl->setEnclosingClass(metaClass);
                metaClass->addInnerClass(cl);
                addAbstractMetaClass(cl, ci.data());
            }
        }

    }

    // Go through all typedefs to see if we have defined any
    // specific typedefs to be used as classes.
    const TypeDefList typeDefs = classItem->typeDefs();
    for (const TypeDefModelItem &typeDef : typeDefs) {
        AbstractMetaClass *cls = traverseTypeDef(dom, typeDef, metaClass);
        if (cls) {
            cls->setEnclosingClass(metaClass);
            addAbstractMetaClass(cls, typeDef.data());
        }
    }

    // Set the default include file name
    if (!type->include().isValid())
        setInclude(type, classItem->fileName());

    return metaClass;
}

void AbstractMetaBuilderPrivate::traverseScopeMembers(const ScopeModelItem &item,
                                                      AbstractMetaClass *metaClass)
{
    // Classes/Namespace members
    traverseFields(item, metaClass);
    traverseFunctions(item, metaClass);

    // Inner classes
    const ClassList &innerClasses = item->classes();
    for (const ClassModelItem &ci : innerClasses)
        traverseClassMembers(ci);
}

void AbstractMetaBuilderPrivate::traverseClassMembers(const ClassModelItem &item)
{
    AbstractMetaClass *metaClass = m_itemToClass.value(item.data());
    if (!metaClass)
        return;

    // Class members
    traverseScopeMembers(item, metaClass);
}

void AbstractMetaBuilderPrivate::traverseNamespaceMembers(const NamespaceModelItem &item)
{
    AbstractMetaClass *metaClass = m_itemToClass.value(item.data());
    if (!metaClass)
        return;

    // Namespace members
    traverseScopeMembers(item, metaClass);

    // Inner namespaces
    for (const NamespaceModelItem &ni : item->namespaces())
        traverseNamespaceMembers(ni);

}

static inline QString fieldSignatureWithType(const VariableModelItem &field)
{
    return field->name() + QStringLiteral(" -> ") + field->type().toString();
}

static inline QString qualifiedFieldSignatureWithType(const QString &className,
                                                      const VariableModelItem &field)
{
    return className + colonColon() + fieldSignatureWithType(field);
}

AbstractMetaField *AbstractMetaBuilderPrivate::traverseField(const VariableModelItem &field,
                                                             AbstractMetaClass *cls)
{
    QString fieldName = field->name();
    QString className = cls->typeEntry()->qualifiedCppName();

    // Ignore friend decl.
    if (field->isFriend())
        return nullptr;

    if (field->accessPolicy() == CodeModel::Private)
        return nullptr;

    QString rejectReason;
    if (TypeDatabase::instance()->isFieldRejected(className, fieldName, &rejectReason)) {
        m_rejectedFields.insert(qualifiedFieldSignatureWithType(className, field) + rejectReason,
                                AbstractMetaBuilder::GenerationDisabled);
        return nullptr;
    }


    auto *metaField = new AbstractMetaField;
    metaField->setName(fieldName);
    metaField->setEnclosingClass(cls);

    TypeInfo fieldType = field->type();
    AbstractMetaType *metaType = translateType(fieldType, cls);

    if (!metaType) {
        const QString type = TypeInfo::resolveType(fieldType, currentScope()).qualifiedName().join(colonColon());
        if (cls->typeEntry()->codeGeneration() & TypeEntry::GenerateTargetLang) {
             qCWarning(lcShiboken, "%s",
                       qPrintable(msgSkippingField(field, cls->name(), type)));
        }
        delete metaField;
        return nullptr;
    }

    metaField->setType(metaType);

    AbstractMetaAttributes::Attributes attr;
    if (field->isStatic())
        attr |= AbstractMetaAttributes::Static;

    CodeModel::AccessPolicy policy = field->accessPolicy();
    if (policy == CodeModel::Public)
        attr |= AbstractMetaAttributes::Public;
    else if (policy == CodeModel::Protected)
        attr |= AbstractMetaAttributes::Protected;
    else
        attr |= AbstractMetaAttributes::Private;
    metaField->setAttributes(attr);

    return metaField;
}

void AbstractMetaBuilderPrivate::traverseFields(const ScopeModelItem &scope_item,
                                                AbstractMetaClass *metaClass)
{
    const VariableList &variables = scope_item->variables();
    for (const VariableModelItem &field : variables) {
        AbstractMetaField *metaField = traverseField(field, metaClass);

        if (metaField && !metaField->isModifiedRemoved()) {
            metaField->setOriginalAttributes(metaField->attributes());
            metaClass->addField(metaField);
        }
    }
}

void AbstractMetaBuilderPrivate::setupFunctionDefaults(AbstractMetaFunction *metaFunction,
                                                       AbstractMetaClass *metaClass)
{
    // Set the default value of the declaring class. This may be changed
    // in fixFunctions later on
    metaFunction->setDeclaringClass(metaClass);

    // Some of the queries below depend on the implementing class being set
    // to function properly. Such as function modifications
    metaFunction->setImplementingClass(metaClass);

    if (metaFunction->name() == QLatin1String("operator_equal"))
        metaClass->setHasEqualsOperator(true);
}

void AbstractMetaBuilderPrivate::fixReturnTypeOfConversionOperator(AbstractMetaFunction *metaFunction)
{
    if (!metaFunction->isConversionOperator())
        return;

    TypeDatabase *types = TypeDatabase::instance();
    static const QRegularExpression operatorRegExp(QStringLiteral("^operator "));
    Q_ASSERT(operatorRegExp.isValid());
    QString castTo = metaFunction->name().remove(operatorRegExp).trimmed();

    if (castTo.endsWith(QLatin1Char('&')))
        castTo.chop(1);
    if (castTo.startsWith(QLatin1String("const ")))
        castTo.remove(0, 6);

    TypeEntry *retType = types->findType(castTo);
    if (!retType)
        return;

    auto *metaType = new AbstractMetaType;
    metaType->setTypeEntry(retType);
    metaFunction->replaceType(metaType);
}

AbstractMetaFunctionList AbstractMetaBuilderPrivate::classFunctionList(const ScopeModelItem &scopeItem,
                                                                       AbstractMetaClass::Attributes *constructorAttributes,
                                                                       AbstractMetaClass *currentClass)
{
    *constructorAttributes = {};
    AbstractMetaFunctionList result;
    const FunctionList &scopeFunctionList = scopeItem->functions();
    result.reserve(scopeFunctionList.size());
    for (const FunctionModelItem &function : scopeFunctionList) {
        if (AbstractMetaFunction *metaFunction = traverseFunction(function, currentClass)) {
            result.append(metaFunction);
        } else if (function->functionType() == CodeModel::Constructor) {
            auto arguments = function->arguments();
            *constructorAttributes |= AbstractMetaAttributes::HasRejectedConstructor;
            if (arguments.isEmpty() || arguments.constFirst()->defaultValue())
                *constructorAttributes |= AbstractMetaAttributes::HasRejectedDefaultConstructor;
        }
    }
    return result;
}

void AbstractMetaBuilderPrivate::traverseFunctions(ScopeModelItem scopeItem,
                                                   AbstractMetaClass *metaClass)
{
    AbstractMetaAttributes::Attributes constructorAttributes;
    const AbstractMetaFunctionList functions =
        classFunctionList(scopeItem, &constructorAttributes, metaClass);
    metaClass->setAttributes(metaClass->attributes() | constructorAttributes);

    for (AbstractMetaFunction *metaFunction : functions){
        metaFunction->setOriginalAttributes(metaFunction->attributes());
        if (metaClass->isNamespace())
            *metaFunction += AbstractMetaAttributes::Static;

        QPropertySpec *read = nullptr;
        if (!metaFunction->isSignal() && (read = metaClass->propertySpecForRead(metaFunction->name()))) {
            // Property reader must be in the form "<type> name()"
            if (metaFunction->type() && (read->type() == metaFunction->type()->typeEntry())
                && metaFunction->arguments().isEmpty()) {
                *metaFunction += AbstractMetaAttributes::PropertyReader;
                metaFunction->setPropertySpec(read);
            }
        } else if (QPropertySpec *write = metaClass->propertySpecForWrite(metaFunction->name())) {
            // Property setter must be in the form "void name(<type>)"
            // make sure the function was created with all aguments, some argument can be missing during the pareser because of errors on typesystem
            if ((!metaFunction->type()) && (metaFunction->arguments().size() == 1) && (write->type() == metaFunction->arguments().at(0)->type()->typeEntry())) {
                *metaFunction += AbstractMetaAttributes::PropertyWriter;
                metaFunction->setPropertySpec(write);
            }
        } else if (QPropertySpec *reset = metaClass->propertySpecForReset(metaFunction->name())) {
            // Property resetter must be in the form "void name()"
            if ((!metaFunction->type()) && metaFunction->arguments().isEmpty()) {
                *metaFunction += AbstractMetaAttributes::PropertyResetter;
                metaFunction->setPropertySpec(reset);
            }
        }

        const bool isInvalidDestructor = metaFunction->isDestructor() && metaFunction->isPrivate();
        const bool isInvalidConstructor = metaFunction->functionType() == AbstractMetaFunction::ConstructorFunction
            && metaFunction->isPrivate();
        if (isInvalidConstructor)
            metaClass->setHasPrivateConstructor(true);
        if ((isInvalidDestructor || isInvalidConstructor)
            && !metaClass->hasNonPrivateConstructor()) {
            *metaClass += AbstractMetaAttributes::FinalInTargetLang;
        } else if (metaFunction->isConstructor() && !metaFunction->isPrivate()) {
            *metaClass -= AbstractMetaAttributes::FinalInTargetLang;
            metaClass->setHasNonPrivateConstructor(true);
        }

        if (!metaFunction->isDestructor()
            && !(metaFunction->isPrivate() && metaFunction->functionType() == AbstractMetaFunction::ConstructorFunction)) {

            setupFunctionDefaults(metaFunction, metaClass);

            if (metaFunction->isSignal() && metaClass->hasSignal(metaFunction)) {
                qCWarning(lcShiboken).noquote().nospace()
                    << QStringLiteral("signal '%1' in class '%2' is overloaded.")
                                      .arg(metaFunction->name(), metaClass->name());
            }

            if (metaFunction->isConversionOperator())
                fixReturnTypeOfConversionOperator(metaFunction);

            metaClass->addFunction(metaFunction);
            applyFunctionModifications(metaFunction);
        } else if (metaFunction->isDestructor()) {
            metaClass->setHasPrivateDestructor(metaFunction->isPrivate());
            metaClass->setHasProtectedDestructor(metaFunction->isProtected());
            metaClass->setHasVirtualDestructor(metaFunction->isVirtual());
        }
        if (!metaFunction->ownerClass()) {
            delete metaFunction;
            metaFunction = nullptr;
        }
    }

    fillAddedFunctions(metaClass);
}

void AbstractMetaBuilderPrivate::fillAddedFunctions(AbstractMetaClass *metaClass)
{
    // Add the functions added by the typesystem
    const AddedFunctionList &addedFunctions = metaClass->typeEntry()->addedFunctions();
    for (const AddedFunctionPtr &addedFunc : addedFunctions) {
        if (!traverseFunction(addedFunc, metaClass)) {
                qFatal("Unable to traverse function \"%s\" added to \"%s\".",
                       qPrintable(addedFunc->name()), qPrintable(metaClass->name()));
        }
    }
}

void AbstractMetaBuilderPrivate::applyFunctionModifications(AbstractMetaFunction *func)
{
    const FunctionModificationList &mods = func->modifications(func->implementingClass());
    AbstractMetaFunction& funcRef = *func;
    for (const FunctionModification &mod : mods) {
        if (mod.isRenameModifier()) {
            func->setOriginalName(func->name());
            func->setName(mod.renamedTo());
        } else if (mod.isAccessModifier()) {
            funcRef -= AbstractMetaAttributes::Public;
            funcRef -= AbstractMetaAttributes::Protected;
            funcRef -= AbstractMetaAttributes::Private;
            funcRef -= AbstractMetaAttributes::Friendly;

            if (mod.isPublic())
                funcRef += AbstractMetaAttributes::Public;
            else if (mod.isProtected())
                funcRef += AbstractMetaAttributes::Protected;
            else if (mod.isPrivate())
                funcRef += AbstractMetaAttributes::Private;
            else if (mod.isFriendly())
                funcRef += AbstractMetaAttributes::Friendly;
        }

        if (mod.isFinal())
            funcRef += AbstractMetaAttributes::FinalInTargetLang;
        else if (mod.isNonFinal())
            funcRef -= AbstractMetaAttributes::FinalInTargetLang;
    }
}

bool AbstractMetaBuilderPrivate::setupInheritance(AbstractMetaClass *metaClass)
{
    if (m_setupInheritanceDone.contains(metaClass))
        return true;

    m_setupInheritanceDone.insert(metaClass);

    QStringList baseClasses = metaClass->baseClassNames();

    // we only support our own containers and ONLY if there is only one baseclass
    if (baseClasses.size() == 1 && baseClasses.constFirst().contains(QLatin1Char('<'))) {
        TypeInfo info;
        ComplexTypeEntry* baseContainerType;
        AbstractMetaClass* templ = findTemplateClass(baseClasses.constFirst(), metaClass, &info, &baseContainerType);
        if (templ) {
            setupInheritance(templ);
            inheritTemplate(metaClass, templ, info);
            metaClass->typeEntry()->setBaseContainerType(templ->typeEntry());
            return true;
        }

        if (baseContainerType) {
            // Container types are not necessarily wrapped as 'real' classes,
            // but there may still be classes derived from them. In such case,
            // we still need to set the base container type in order to
            // generate correct code for type conversion checking.
            //
            // Additionally, we consider this case as successfully setting up
            // inheritance.
            metaClass->typeEntry()->setBaseContainerType(baseContainerType);
            return true;
        }

        qCWarning(lcShiboken).noquote().nospace()
            << QStringLiteral("template baseclass '%1' of '%2' is not known")
                              .arg(baseClasses.constFirst(), metaClass->name());
        return false;
    }

    TypeDatabase* types = TypeDatabase::instance();

    for (const auto  &baseClassName : baseClasses) {
        if (!types->isClassRejected(baseClassName)) {
            if (!types->findType(baseClassName)) {
                qCWarning(lcShiboken, "%s",
                          qPrintable(msgUnknownBase(metaClass, baseClassName)));
                return false;
            }
            auto baseClass = AbstractMetaClass::findClass(m_metaClasses, baseClassName);
            if (!baseClass) {
                qCWarning(lcShiboken).noquote().nospace()
                    << QStringLiteral("class not found for setup inheritance '%1'").arg(baseClassName);
                return false;
            }
            metaClass->addBaseClass(baseClass);

            setupInheritance(baseClass);
        }
    }

    return true;
}

void AbstractMetaBuilderPrivate::traverseEnums(const ScopeModelItem &scopeItem,
                                               AbstractMetaClass *metaClass,
                                               const QStringList &enumsDeclarations)
{
    const EnumList &enums = scopeItem->enums();
    const QSet<QString> enumsDeclarationSet(enumsDeclarations.cbegin(), enumsDeclarations.cend());
    for (const EnumModelItem &enumItem : enums) {
        AbstractMetaEnum* metaEnum = traverseEnum(enumItem, metaClass, enumsDeclarationSet);
        if (metaEnum) {
            metaClass->addEnum(metaEnum);
            metaEnum->setEnclosingClass(metaClass);
        }
    }
}

static void applyDefaultExpressionModifications(const FunctionModificationList &functionMods,
                                                int i, AbstractMetaArgument *metaArg)
{
    // use replace/remove-default-expression for set default value
    for (const auto &modification : functionMods) {
        for (const auto &argumentModification : modification.argument_mods) {
            if (argumentModification.index == i + 1) {
                if (argumentModification.removedDefaultExpression) {
                    metaArg->setDefaultValueExpression(QString());
                    break;
                }
                if (!argumentModification.replacedDefaultExpression.isEmpty()) {
                    metaArg->setDefaultValueExpression(argumentModification.replacedDefaultExpression);
                    break;
                }
            }
        }
    }
}

AbstractMetaFunction* AbstractMetaBuilderPrivate::traverseFunction(const AddedFunctionPtr &addedFunc)
{
    return traverseFunction(addedFunc, nullptr);
}

AbstractMetaFunction* AbstractMetaBuilderPrivate::traverseFunction(const AddedFunctionPtr &addedFunc,
                                                                   AbstractMetaClass *metaClass)
{
    QString errorMessage;

    AbstractMetaType *returnType = nullptr;
    if (addedFunc->returnType().name != QLatin1String("void")) {
        returnType = translateType(addedFunc->returnType(), &errorMessage);
        if (!returnType) {
            qCWarning(lcShiboken, "%s",
                      qPrintable(msgAddedFunctionInvalidReturnType(addedFunc->name(),
                                                                   addedFunc->returnType().name,
                                                                   errorMessage)));
            return nullptr;
        }
    }

    auto metaFunction = new AbstractMetaFunction(addedFunc);
    metaFunction->setType(returnType);

    const auto &args = addedFunc->arguments();
    AbstractMetaArgumentList metaArguments;

    for (int i = 0; i < args.count(); ++i) {
        const AddedFunction::TypeInfo& typeInfo = args.at(i).typeInfo;
        auto *metaArg = new AbstractMetaArgument;
        AbstractMetaType *type = translateType(typeInfo, &errorMessage);
        if (Q_UNLIKELY(!type)) {
            qCWarning(lcShiboken, "%s",
                      qPrintable(msgAddedFunctionInvalidArgType(addedFunc->name(),
                                                                typeInfo.name, i + 1,
                                                                errorMessage)));
            delete metaFunction;
            return nullptr;
        }
        type->decideUsagePattern();
        if (!args.at(i).name.isEmpty())
            metaArg->setName(args.at(i).name);
        metaArg->setType(type);
        metaArg->setArgumentIndex(i);
        metaArg->setDefaultValueExpression(typeInfo.defaultValue);
        metaArg->setOriginalDefaultValueExpression(typeInfo.defaultValue);
        metaArguments.append(metaArg);
    }

    metaFunction->setArguments(metaArguments);
    if (metaFunction->isOperatorOverload() && !metaFunction->isCallOperator()) {
        if (metaArguments.size() > 2) {
            qCWarning(lcShiboken) << "An operator overload need to have 0, 1 or 2 arguments if it's reverse.";
        } else if (metaArguments.size() == 2) {
            // Check if it's a reverse operator
            if (metaArguments[1]->type()->typeEntry() == metaClass->typeEntry()) {
                metaFunction->setReverseOperator(true);
                // we need to call these two function to cache the old signature (with two args)
                // we do this buggy behaviour to comply with the original apiextractor buggy behaviour.
                metaFunction->signature();
                metaFunction->minimalSignature();
                metaArguments.removeLast();
                metaFunction->setArguments(metaArguments);
            } else {
                qCWarning(lcShiboken) << "Operator overload can have two arguments only if it's a reverse operator!";
            }
        }
    }


    // Find the correct default values
    const FunctionModificationList functionMods = metaFunction->modifications(metaClass);
    for (int i = 0; i < metaArguments.size(); ++i) {
        AbstractMetaArgument* metaArg = metaArguments.at(i);

        // use replace-default-expression for set default value
        applyDefaultExpressionModifications(functionMods, i, metaArg);
        metaArg->setOriginalDefaultValueExpression(metaArg->defaultValueExpression()); // appear unmodified
    }

    metaFunction->setOriginalAttributes(metaFunction->attributes());
    if (!metaArguments.isEmpty())
        fixArgumentNames(metaFunction, metaFunction->modifications(metaClass));

    if (metaClass) {
        const AbstractMetaArgumentList fargs = metaFunction->arguments();
        if (metaClass->isNamespace())
            *metaFunction += AbstractMetaFunction::Static;
        if (metaFunction->name() == metaClass->name()) {
            metaFunction->setFunctionType(AbstractMetaFunction::ConstructorFunction);
            if (fargs.size() == 1) {
                const TypeEntry *te = fargs.constFirst()->type()->typeEntry();
                if (te->isCustom())
                    metaFunction->setExplicit(true);
                if (te->name() == metaFunction->name())
                    metaFunction->setFunctionType(AbstractMetaFunction::CopyConstructorFunction);
            }
        } else {
            auto type = AbstractMetaFunction::NormalFunction;
            if (metaFunction->name() == QLatin1String("__getattro__"))
                type = AbstractMetaFunction::GetAttroFunction;
            else if (metaFunction->name() == QLatin1String("__setattro__"))
                type = AbstractMetaFunction::SetAttroFunction;
            metaFunction->setFunctionType(type);
        }

        metaFunction->setDeclaringClass(metaClass);
        metaFunction->setImplementingClass(metaClass);
        metaClass->addFunction(metaFunction);
        metaClass->setHasNonPrivateConstructor(true);
    }

    return metaFunction;
}

void AbstractMetaBuilderPrivate::fixArgumentNames(AbstractMetaFunction *func, const FunctionModificationList &mods)
{
    for (const FunctionModification &mod : mods) {
        for (const ArgumentModification &argMod : mod.argument_mods) {
            if (!argMod.renamed_to.isEmpty()) {
                AbstractMetaArgument* arg = func->arguments().at(argMod.index - 1);
                arg->setOriginalName(arg->name());
                arg->setName(argMod.renamed_to, false);
            }
        }
    }

    AbstractMetaArgumentList arguments = func->arguments();
    for (int i = 0, size = arguments.size(); i < size; ++i) {
        if (arguments.at(i)->name().isEmpty())
            arguments[i]->setName(QLatin1String("arg__") + QString::number(i + 1), false);
    }
}

static QString functionSignature(const FunctionModelItem &functionItem)
{
    QStringList args;
    const ArgumentList &arguments = functionItem->arguments();
    for (const ArgumentModelItem &arg : arguments)
        args << arg->type().toString();
    return functionItem->name() + QLatin1Char('(') + args.join(QLatin1Char(',')) + QLatin1Char(')');
}

static inline QString qualifiedFunctionSignatureWithType(const FunctionModelItem &functionItem,
                                                         const QString &className = QString())
{
    QString result = functionItem->type().toString() + QLatin1Char(' ');
    if (!className.isEmpty())
        result += className + colonColon();
    result += functionSignature(functionItem);
    return result;
}
static inline AbstractMetaFunction::FunctionType functionTypeFromCodeModel(CodeModel::FunctionType ft)
{
    AbstractMetaFunction::FunctionType result = AbstractMetaFunction::NormalFunction;
    switch (ft) {
    case CodeModel::Constructor:
        result = AbstractMetaFunction::ConstructorFunction;
        break;
    case CodeModel::CopyConstructor:
        result = AbstractMetaFunction::CopyConstructorFunction;
        break;
    case CodeModel::MoveConstructor:
        result = AbstractMetaFunction::MoveConstructorFunction;
        break;
    case CodeModel::Destructor:
        result = AbstractMetaFunction::DestructorFunction;
        break;
    case CodeModel::Normal:
        break;
    case CodeModel::Signal:
        result = AbstractMetaFunction::SignalFunction;
        break;
    case CodeModel::Slot:
        result = AbstractMetaFunction::SlotFunction;
        break;
    }
    return result;
}

// Apply the <array> modifications of the arguments
static bool applyArrayArgumentModifications(const FunctionModificationList &functionMods,
                                            AbstractMetaFunction *func,
                                            QString *errorMessage)
{
    for (const FunctionModification &mod : functionMods) {
        for (const ArgumentModification &argMod : mod.argument_mods) {
            if (argMod.array) {
                const int i = argMod.index - 1;
                if (i < 0 || i >= func->arguments().size()) {
                    *errorMessage = msgCannotSetArrayUsage(func->minimalSignature(), i,
                                                           QLatin1String("Index out of range."));
                    return false;
                }
                if (!func->arguments().at(i)->type()->applyArrayModification(errorMessage)) {
                    *errorMessage = msgCannotSetArrayUsage(func->minimalSignature(), i, *errorMessage);
                    return false;
                }
            }
        }
    }
    return true;
}

AbstractMetaFunction *AbstractMetaBuilderPrivate::traverseFunction(const FunctionModelItem &functionItem,
                                                                   AbstractMetaClass *currentClass)
{
    if (functionItem->isDeleted() || !functionItem->templateParameters().isEmpty())
        return nullptr;
    QString functionName = functionItem->name();
    QString className;
    if (currentClass) {
        // Clang: Skip qt_metacast(), qt_metacall(), expanded from Q_OBJECT
        // and overridden metaObject(), QGADGET helpers
        if (functionName == QLatin1String("qt_check_for_QGADGET_macro")
            || functionName.startsWith(QLatin1String("qt_meta"))) {
            return nullptr;
        }
        className = currentClass->typeEntry()->qualifiedCppName();
        if (functionName == QLatin1String("metaObject") && className != QLatin1String("QObject"))
            return nullptr;
    }

    // Store original signature with unresolved typedefs for message/log purposes
    const QString originalQualifiedSignatureWithReturn =
        qualifiedFunctionSignatureWithType(functionItem, className);

    QString rejectReason;
    if (TypeDatabase::instance()->isFunctionRejected(className, functionName, &rejectReason)) {
        m_rejectedFunctions.insert(originalQualifiedSignatureWithReturn + rejectReason, AbstractMetaBuilder::GenerationDisabled);
        return nullptr;
    }
    const QString &signature = functionSignature(functionItem);
    const bool rejected =
        TypeDatabase::instance()->isFunctionRejected(className, signature, &rejectReason);

    if (rejected) {
        if (ReportHandler::isDebug(ReportHandler::MediumDebug)) {
            qCInfo(lcShiboken, "%s::%s was rejected by the type database (%s).",
                   qPrintable(className), qPrintable(signature), qPrintable(rejectReason));
        }
        return nullptr;
    }

    if (functionItem->isFriend())
        return nullptr;

    const bool deprecated = functionItem->isDeprecated();
    if (deprecated && m_skipDeprecated) {
        m_rejectedFunctions.insert(originalQualifiedSignatureWithReturn + QLatin1String(" is deprecated."),
                                   AbstractMetaBuilder::GenerationDisabled);
        return nullptr;
    }

    auto *metaFunction = new AbstractMetaFunction;
    metaFunction->setSourceLocation(functionItem->sourceLocation());
    if (deprecated)
        *metaFunction += AbstractMetaAttributes::Deprecated;

    // Additional check for assignment/move assignment down below
    metaFunction->setFunctionType(functionTypeFromCodeModel(functionItem->functionType()));
    metaFunction->setConstant(functionItem->isConstant());
    metaFunction->setExceptionSpecification(functionItem->exceptionSpecification());

    metaFunction->setName(functionName);
    metaFunction->setOriginalName(functionItem->name());

    if (functionItem->isAbstract())
        *metaFunction += AbstractMetaAttributes::Abstract;

    if (functionItem->isVirtual()) {
        *metaFunction += AbstractMetaAttributes::VirtualCppMethod;
        if (functionItem->isOverride())
            *metaFunction += AbstractMetaAttributes::OverriddenCppMethod;
        if (functionItem->isFinal())
            *metaFunction += AbstractMetaAttributes::FinalCppMethod;
    } else {
        *metaFunction += AbstractMetaAttributes::FinalInTargetLang;
    }

    if (functionItem->isInvokable())
        *metaFunction += AbstractMetaAttributes::Invokable;

    if (functionItem->isStatic()) {
        *metaFunction += AbstractMetaAttributes::Static;
        *metaFunction += AbstractMetaAttributes::FinalInTargetLang;
    }

    // Access rights
    if (functionItem->accessPolicy() == CodeModel::Public)
        *metaFunction += AbstractMetaAttributes::Public;
    else if (functionItem->accessPolicy() == CodeModel::Private)
        *metaFunction += AbstractMetaAttributes::Private;
    else
        *metaFunction += AbstractMetaAttributes::Protected;

    QString errorMessage;
    switch (metaFunction->functionType()) {
    case AbstractMetaFunction::DestructorFunction:
        break;
    case AbstractMetaFunction::ConstructorFunction:
        metaFunction->setExplicit(functionItem->isExplicit());
        metaFunction->setName(currentClass->name());
        break;
    default: {
        TypeInfo returnType = functionItem->type();

        if (TypeDatabase::instance()->isReturnTypeRejected(className, returnType.toString(), &rejectReason)) {
            m_rejectedFunctions.insert(originalQualifiedSignatureWithReturn + rejectReason, AbstractMetaBuilder::GenerationDisabled);
            delete metaFunction;
            return nullptr;
        }

        AbstractMetaType *type = nullptr;
        if (!returnType.isVoid()) {
            type = translateType(returnType, currentClass, {}, &errorMessage);
            if (!type) {
                const QString reason = msgUnmatchedReturnType(functionItem, errorMessage);
                qCWarning(lcShiboken, "%s",
                          qPrintable(msgSkippingFunction(functionItem, originalQualifiedSignatureWithReturn, reason)));
                m_rejectedFunctions.insert(originalQualifiedSignatureWithReturn, AbstractMetaBuilder::UnmatchedReturnType);
                delete metaFunction;
                return nullptr;
            }
        }

        metaFunction->setType(type);
    }
        break;
    }

    ArgumentList arguments = functionItem->arguments();

    if (arguments.size() == 1) {
        ArgumentModelItem arg = arguments.at(0);
        TypeInfo type = arg->type();
        if (type.qualifiedName().constFirst() == QLatin1String("void") && type.indirections() == 0)
            arguments.pop_front();
    }

    AbstractMetaArgumentList metaArguments;

    for (int i = 0; i < arguments.size(); ++i) {
        const ArgumentModelItem &arg = arguments.at(i);

        if (TypeDatabase::instance()->isArgumentTypeRejected(className, arg->type().toString(), &rejectReason)) {
            m_rejectedFunctions.insert(originalQualifiedSignatureWithReturn + rejectReason, AbstractMetaBuilder::GenerationDisabled);
            delete metaFunction;
            return nullptr;
        }

        AbstractMetaType *metaType = translateType(arg->type(), currentClass, {}, &errorMessage);
        if (!metaType) {
            // If an invalid argument has a default value, simply remove it
            // unless the function is virtual (since the override in the
            // wrapper can then not correctly be generated).
            if (arg->defaultValue() && !functionItem->isVirtual()) {
                if (!currentClass
                    || (currentClass->typeEntry()->codeGeneration()
                        & TypeEntry::GenerateTargetLang)) {
                    qCWarning(lcShiboken, "%s",
                              qPrintable(msgStrippingArgument(functionItem, i, originalQualifiedSignatureWithReturn, arg)));
                }
                break;
            }
            Q_ASSERT(metaType == nullptr);
            const QString reason = msgUnmatchedParameterType(arg, i, errorMessage);
            qCWarning(lcShiboken, "%s",
                      qPrintable(msgSkippingFunction(functionItem, originalQualifiedSignatureWithReturn, reason)));
            const QString rejectedFunctionSignature = originalQualifiedSignatureWithReturn
                + QLatin1String(": ") + reason;
            m_rejectedFunctions.insert(rejectedFunctionSignature, AbstractMetaBuilder::UnmatchedArgumentType);
            delete metaFunction;
            return nullptr;
        }

        auto *metaArgument = new AbstractMetaArgument;

        metaArgument->setType(metaType);
        metaArgument->setName(arg->name());
        metaArgument->setArgumentIndex(i);
        metaArguments << metaArgument;
    }

    metaFunction->setArguments(metaArguments);

    const FunctionModificationList functionMods = metaFunction->modifications(currentClass);

    for (const FunctionModification &mod : functionMods) {
        if (mod.exceptionHandling() != TypeSystem::ExceptionHandling::Unspecified)
            metaFunction->setExceptionHandlingModification(mod.exceptionHandling());
        else if (mod.allowThread() != TypeSystem::AllowThread::Unspecified)
            metaFunction->setAllowThreadModification(mod.allowThread());
    }

    // Find the correct default values
    for (int i = 0, size = metaArguments.size(); i < size; ++i) {
        const ArgumentModelItem &arg = arguments.at(i);
        AbstractMetaArgument* metaArg = metaArguments.at(i);

        const QString originalDefaultExpression =
            fixDefaultValue(arg, metaArg->type(), metaFunction, currentClass, i);

        metaArg->setOriginalDefaultValueExpression(originalDefaultExpression);
        metaArg->setDefaultValueExpression(originalDefaultExpression);

        applyDefaultExpressionModifications(functionMods, i, metaArg);

        //Check for missing argument name
        if (!metaArg->defaultValueExpression().isEmpty()
            && !metaArg->hasName()
            && !metaFunction->isOperatorOverload()
            && !metaFunction->isSignal()
            && metaFunction->argumentName(i + 1, false, currentClass).isEmpty()) {
            qCWarning(lcShiboken).noquote().nospace()
                << QStringLiteral("Argument %1 on function '%2::%3' has default expression but does not have name.")
                                  .arg(i+1).arg(className, metaFunction->minimalSignature());
        }

    }

    if (!metaArguments.isEmpty()) {
        fixArgumentNames(metaFunction, functionMods);
        QString errorMessage;
        if (!applyArrayArgumentModifications(functionMods, metaFunction, &errorMessage)) {
            qCWarning(lcShiboken, "%s",
                      qPrintable(msgArrayModificationFailed(functionItem, className, errorMessage)));
        }
    }

    // Determine class special functions
    if (currentClass && metaFunction->arguments().size() == 1) {
        const AbstractMetaType *argType = metaFunction->arguments().constFirst()->type();
        if (argType->typeEntry() == currentClass->typeEntry() && argType->indirections() == 0) {
            if (metaFunction->name() == QLatin1String("operator=")) {
                switch (argType->referenceType()) {
                case NoReference:
                    metaFunction->setFunctionType(AbstractMetaFunction::AssignmentOperatorFunction);
                    break;
                case LValueReference:
                    if (argType->isConstant())
                        metaFunction->setFunctionType(AbstractMetaFunction::AssignmentOperatorFunction);
                    break;
                case RValueReference:
                    metaFunction->setFunctionType(AbstractMetaFunction::MoveAssignmentOperatorFunction);
                    break;
                }
            }
        }
    }
    return metaFunction;
}

AbstractMetaType *AbstractMetaBuilderPrivate::translateType(const AddedFunction::TypeInfo &typeInfo,
                                                            QString *errorMessage)
{
    Q_ASSERT(!typeInfo.name.isEmpty());
    TypeDatabase* typeDb = TypeDatabase::instance();
    TypeEntry* type;

    QString typeName = typeInfo.name;

    if (typeName == QLatin1String("void"))
        return nullptr;

    type = typeDb->findType(typeName);
    if (!type)
        type = typeDb->findFlagsType(typeName);

    // test if the type is a template, like a container
    bool isTemplate = false;
    QStringList templateArgs;
    if (!type && typeInfo.name.contains(QLatin1Char('<'))) {
        const QStringList& parsedType = parseTemplateType(typeInfo.name);
        if (parsedType.isEmpty()) {
            *errorMessage = QStringLiteral("Template type parsing failed for '%1'").arg(typeInfo.name);
            return nullptr;
        }
        templateArgs = parsedType.mid(1);
        isTemplate = (type = typeDb->findContainerType(parsedType[0]));
    }

    if (!type) {
        QStringList candidates;
        const auto &entries = typeDb->entries();
        for (auto it = entries.cbegin(), end = entries.cend(); it != end; ++it) {
            // Let's try to find the type in different scopes.
            if (it.key().endsWith(colonColon() + typeName))
                candidates.append(it.key());
        }
        QTextStream str(errorMessage);
        str << "Type '" << typeName << "' wasn't found in the type database.\n";

        if (candidates.isEmpty()) {
            str << "Declare it in the type system using the proper <*-type> tag.";
        } else {
            str << "Remember to inform the full qualified name for the type you want to use.\nCandidates are:\n";
            candidates.sort();
            for (const QString& candidate : qAsConst(candidates))
                str << "    " << candidate << '\n';
        }
        return nullptr;
    }

    // These are only implicit and should not appear in code...
    auto *metaType = new AbstractMetaType;
    metaType->setTypeEntry(type);
    metaType->setIndirections(typeInfo.indirections);
    if (typeInfo.isReference)
        metaType->setReferenceType(LValueReference);
    metaType->setConstant(typeInfo.isConstant);
    if (isTemplate) {
        for (const QString& templateArg : qAsConst(templateArgs)) {
            AbstractMetaType *metaArgType = nullptr;
            if (templateArg != QLatin1String("void")) {
                metaArgType = translateType(AddedFunction::TypeInfo::fromSignature(templateArg), errorMessage);
                if (!metaArgType)
                    return nullptr;
            }
            metaType->addInstantiation(metaArgType);
        }
        metaType->setTypeUsagePattern(AbstractMetaType::ContainerPattern);
    }

    return metaType;
}

static const TypeEntry* findTypeEntryUsingContext(const AbstractMetaClass* metaClass, const QString& qualifiedName)
{
    const TypeEntry* type = nullptr;
    QStringList context = metaClass->qualifiedCppName().split(colonColon());
    while (!type && !context.isEmpty()) {
        type = TypeDatabase::instance()->findType(context.join(colonColon()) + colonColon() + qualifiedName);
        context.removeLast();
    }
    return type;
}

// Helper for translateTypeStatic()
TypeEntries AbstractMetaBuilderPrivate::findTypeEntries(const QString &qualifiedName,
                                                        const QString &name,
                                                        AbstractMetaClass *currentClass,
                                                        AbstractMetaBuilderPrivate *d)
{
    // 5.1 - Try first using the current scope
    if (currentClass) {
        if (auto type = findTypeEntryUsingContext(currentClass, qualifiedName))
            return {type};

        // 5.1.1 - Try using the class parents' scopes
        if (d && !currentClass->baseClassNames().isEmpty()) {
            const AbstractMetaClassList &baseClasses = d->getBaseClasses(currentClass);
            for (const AbstractMetaClass *cls : baseClasses) {
                if (auto type = findTypeEntryUsingContext(cls, qualifiedName))
                    return {type};
            }
        }
    }

    // 5.2 - Try without scope
    auto types = TypeDatabase::instance()->findCppTypes(qualifiedName);
    if (!types.isEmpty())
        return types;

    // 6. No? Try looking it up as a flags type
    if (auto type = TypeDatabase::instance()->findFlagsType(qualifiedName))
        return {type};

    // 7. No? Try looking it up as a container type
    if (auto type = TypeDatabase::instance()->findContainerType(name))
        return {type};

    // 8. No? Check if the current class is a template and this type is one
    //    of the parameters.
    if (currentClass) {
        const QVector<TypeEntry *> &template_args = currentClass->templateArguments();
        for (TypeEntry *te : template_args) {
            if (te->name() == qualifiedName)
                return {te};
        }
    }
    return {};
}

AbstractMetaType *AbstractMetaBuilderPrivate::translateType(const TypeInfo &_typei,
                                                            AbstractMetaClass *currentClass,
                                                            TranslateTypeFlags flags,
                                                            QString *errorMessage)
{
    return translateTypeStatic(_typei, currentClass, this, flags, errorMessage);
}

static bool isNumber(const QString &s)
{
    return std::all_of(s.cbegin(), s.cend(),
                       [](QChar c) { return c.isDigit(); });
}

AbstractMetaType *AbstractMetaBuilderPrivate::translateTypeStatic(const TypeInfo &_typei,
                                                                  AbstractMetaClass *currentClass,
                                                                  AbstractMetaBuilderPrivate *d,
                                                                  TranslateTypeFlags flags,
                                                                  QString *errorMessageIn)
{
    // 1. Test the type info without resolving typedefs in case this is present in the
    //    type system
    const bool resolveType = !flags.testFlag(AbstractMetaBuilder::DontResolveType);
    if (resolveType) {
        AbstractMetaType *resolved =
            translateTypeStatic(_typei, currentClass, d,
                                flags | AbstractMetaBuilder::DontResolveType,
                                errorMessageIn);
        if (resolved)
            return resolved;
    }

    TypeInfo typeInfo = _typei;
    if (resolveType) {
        // Go through all parts of the current scope (including global namespace)
        // to resolve typedefs. The parser does not properly resolve typedefs in
        // the global scope when they are referenced from inside a namespace.
        // This is a work around to fix this bug since fixing it in resolveType
        // seemed non-trivial
        int i = d ? d->m_scopes.size() - 1 : -1;
        while (i >= 0) {
            typeInfo = TypeInfo::resolveType(_typei, d->m_scopes.at(i--));
            if (typeInfo.qualifiedName().join(colonColon()) != _typei.qualifiedName().join(colonColon()))
                break;
        }

    }

    if (typeInfo.isFunctionPointer()) {
        if (errorMessageIn)
            *errorMessageIn = msgUnableToTranslateType(_typei, QLatin1String("Unsupported function pointer."));
        return nullptr;
    }

    QString errorMessage;

    // 2. Handle arrays.
    // 2.1 Handle char arrays with unspecified size (aka "const char[]") as "const char*" with
    // NativePointerPattern usage.
    bool oneDimensionalArrayOfUnspecifiedSize =
            typeInfo.arrayElements().size() == 1
            && typeInfo.arrayElements().at(0).isEmpty();

    bool isConstCharStarCase =
            oneDimensionalArrayOfUnspecifiedSize
            && typeInfo.qualifiedName().size() == 1
            && typeInfo.qualifiedName().at(0) == QStringLiteral("char")
            && typeInfo.indirections() == 0
            && typeInfo.isConstant()
            && typeInfo.referenceType() == NoReference
            && typeInfo.arguments().isEmpty();

    if (isConstCharStarCase)
        typeInfo.setIndirections(typeInfo.indirections() + typeInfo.arrayElements().size());

    // 2.2 Handle regular arrays.
    if (!typeInfo.arrayElements().isEmpty() && !isConstCharStarCase) {
        TypeInfo newInfo;
        //newInfo.setArguments(typeInfo.arguments());
        newInfo.setIndirectionsV(typeInfo.indirectionsV());
        newInfo.setConstant(typeInfo.isConstant());
        newInfo.setVolatile(typeInfo.isVolatile());
        newInfo.setFunctionPointer(typeInfo.isFunctionPointer());
        newInfo.setQualifiedName(typeInfo.qualifiedName());
        newInfo.setReferenceType(typeInfo.referenceType());
        newInfo.setVolatile(typeInfo.isVolatile());

        AbstractMetaType *elementType = translateTypeStatic(newInfo, currentClass, d, flags, &errorMessage);
        if (!elementType) {
            if (errorMessageIn) {
                errorMessage.prepend(QLatin1String("Unable to translate array element: "));
                *errorMessageIn = msgUnableToTranslateType(_typei, errorMessage);
            }
            return nullptr;
        }

        for (int i = typeInfo.arrayElements().size() - 1; i >= 0; --i) {
            auto *arrayType = new AbstractMetaType;
            arrayType->setArrayElementType(elementType);
            const QString &arrayElement = typeInfo.arrayElements().at(i);
            if (!arrayElement.isEmpty()) {
                bool _ok;
                const qint64 elems = d
                    ? d->findOutValueFromString(arrayElement, _ok)
                    : arrayElement.toLongLong(&_ok, 0);
                if (_ok)
                    arrayType->setArrayElementCount(int(elems));
            }
            auto elementTypeEntry = elementType->typeEntry();
            arrayType->setTypeEntry(new ArrayTypeEntry(elementTypeEntry, elementTypeEntry->version(),
                                                       elementTypeEntry->parent()));
            arrayType->decideUsagePattern();

            elementType = arrayType;
        }

        return elementType;
    }

    QStringList qualifierList = typeInfo.qualifiedName();
    if (qualifierList.isEmpty()) {
        errorMessage = msgUnableToTranslateType(_typei, QLatin1String("horribly broken type"));
        if (errorMessageIn)
            *errorMessageIn = errorMessage;
        else
            qCWarning(lcShiboken,"%s", qPrintable(errorMessage));
        return nullptr;
    }

    QString qualifiedName = qualifierList.join(colonColon());
    QString name = qualifierList.takeLast();

    // 4. Special case QFlags (include instantiation in name)
    if (qualifiedName == QLatin1String("QFlags")) {
        qualifiedName = typeInfo.toString();
        typeInfo.clearInstantiations();
    }

    const TypeEntries types = findTypeEntries(qualifiedName, name, currentClass, d);
    if (types.isEmpty()) {
        if (errorMessageIn) {
            *errorMessageIn =
                msgUnableToTranslateType(_typei, msgCannotFindTypeEntry(qualifiedName));
        }
        return nullptr;
    }

    const TypeEntry *type = types.constFirst();
    const TypeEntry::Type typeEntryType = type->type();

    QScopedPointer<AbstractMetaType> metaType(new AbstractMetaType);
    metaType->setIndirectionsV(typeInfo.indirectionsV());
    metaType->setReferenceType(typeInfo.referenceType());
    metaType->setConstant(typeInfo.isConstant());
    metaType->setVolatile(typeInfo.isVolatile());
    metaType->setOriginalTypeDescription(_typei.toString());

    const auto &templateArguments = typeInfo.instantiations();
    for (int t = 0, size = templateArguments.size(); t < size; ++t) {
        const  TypeInfo &ti = templateArguments.at(t);
        AbstractMetaType *targType = translateTypeStatic(ti, currentClass, d, flags, &errorMessage);
        // For non-type template parameters, create a dummy type entry on the fly
        // as is done for classes.
        if (!targType) {
            const QString value = ti.qualifiedName().join(colonColon());
            if (isNumber(value)) {
                TypeDatabase::instance()->addConstantValueTypeEntry(value, type->typeSystemTypeEntry());
                targType = translateTypeStatic(ti, currentClass, d, flags, &errorMessage);
            }
        }
        if (!targType) {
            if (errorMessageIn)
                *errorMessageIn = msgCannotTranslateTemplateArgument(t, ti, errorMessage);
            return nullptr;
        }

        metaType->addInstantiation(targType, true);
    }

    if (types.size() > 1) {
        const bool sameType = std::all_of(types.cbegin() + 1, types.cend(),
                                          [typeEntryType](const TypeEntry *e) {
            return e->type() == typeEntryType; });
        if (!sameType) {
            if (errorMessageIn)
                *errorMessageIn = msgAmbiguousVaryingTypesFound(qualifiedName, types);
            return nullptr;
        }
        // Ambiguous primitive/smart pointer types are possible (when
        // including type systems).
        if (typeEntryType != TypeEntry::PrimitiveType
            && typeEntryType != TypeEntry::SmartPointerType) {
            if (errorMessageIn)
                *errorMessageIn = msgAmbiguousTypesFound(qualifiedName, types);
            return nullptr;
        }
    }

    if (typeEntryType == TypeEntry::SmartPointerType) {
        // Find a matching instantiation
        if (metaType->instantiations().size() != 1) {
            if (errorMessageIn)
                *errorMessageIn = msgInvalidSmartPointerType(_typei);
            return nullptr;
        }
        auto instantiationType = metaType->instantiations().constFirst()->typeEntry();
        if (instantiationType->type() == TypeEntry::TemplateArgumentType) {
            // Member functions of the template itself, SharedPtr(const SharedPtr &)
            type = instantiationType;
        } else {
            auto it = std::find_if(types.cbegin(), types.cend(),
                                   [instantiationType](const TypeEntry *e) {
                auto smartPtr = static_cast<const SmartPointerTypeEntry *>(e);
                return smartPtr->matchesInstantiation(instantiationType);
            });
            if (it == types.cend()) {
                if (errorMessageIn)
                    *errorMessageIn = msgCannotFindSmartPointerInstantion(_typei);
                return nullptr;
            }
            type =*it;
        }
    }

    metaType->setTypeEntry(type);

    // The usage pattern *must* be decided *after* the possible template
    // instantiations have been determined, or else the absence of
    // such instantiations will break the caching scheme of
    // AbstractMetaType::cppSignature().
    metaType->decideUsagePattern();

    return metaType.take();
}

AbstractMetaType *AbstractMetaBuilder::translateType(const TypeInfo &_typei,
                                                     AbstractMetaClass *currentClass,
                                                     TranslateTypeFlags flags,
                                                     QString *errorMessage)
{
    return AbstractMetaBuilderPrivate::translateTypeStatic(_typei, currentClass,
                                                           nullptr, flags,
                                                           errorMessage);
}

AbstractMetaType *AbstractMetaBuilder::translateType(const QString &t,
                                                     AbstractMetaClass *currentClass,
                                                     TranslateTypeFlags flags,
                                                     QString *errorMessageIn)
{
    QString errorMessage;
    TypeInfo typeInfo = TypeParser::parse(t, &errorMessage);
    if (typeInfo.qualifiedName().isEmpty()) {
        errorMessage = msgUnableToTranslateType(t, errorMessage);
        if (errorMessageIn)
            *errorMessageIn = errorMessage;
        else
            qCWarning(lcShiboken, "%s", qPrintable(errorMessage));
        return nullptr;
    }
    return translateType(typeInfo, currentClass, flags, errorMessageIn);
}

qint64 AbstractMetaBuilderPrivate::findOutValueFromString(const QString &stringValue, bool &ok)
{
    qint64 value = stringValue.toLongLong(&ok);
    if (ok)
        return value;

    if (stringValue == QLatin1String("true") || stringValue == QLatin1String("false")) {
        ok = true;
        return (stringValue == QLatin1String("true"));
    }

    // This is a very lame way to handle expression evaluation,
    // but it is not critical and will do for the time being.
    static const QRegularExpression variableNameRegExp(QStringLiteral("^[a-zA-Z_][a-zA-Z0-9_]*$"));
    Q_ASSERT(variableNameRegExp.isValid());
    if (!variableNameRegExp.match(stringValue).hasMatch()) {
        ok = true;
        return 0;
    }

    AbstractMetaEnumValue *enumValue = AbstractMetaClass::findEnumValue(m_metaClasses, stringValue);
    if (enumValue) {
        ok = true;
        return enumValue->value().value();
    }

    for (AbstractMetaEnum *metaEnum : qAsConst(m_globalEnums)) {
        if (const AbstractMetaEnumValue *ev = metaEnum->findEnumValue(stringValue)) {
            ok = true;
            return ev->value().value();
        }
    }

    ok = false;
    return 0;
}

QString AbstractMetaBuilderPrivate::fixDefaultValue(const ArgumentModelItem &item,
                                                    AbstractMetaType *type,
                                                    AbstractMetaFunction *fnc,
                                                    AbstractMetaClass *implementingClass,
                                                    int /* argumentIndex */)
{
    QString expr = item->defaultValueExpression();
    if (expr.isEmpty())
        return expr;

    if (type) {
        if (type->isPrimitive()) {
            if (type->name() == QLatin1String("boolean")) {
                if (expr != QLatin1String("false") && expr != QLatin1String("true")) {
                    bool ok = false;
                    int number = expr.toInt(&ok);
                    if (ok && number)
                        expr = QLatin1String("true");
                    else
                        expr = QLatin1String("false");
                }
            } else {
                // This can be an enum or flag so I need to delay the
                // translation untill all namespaces are completly
                // processed. This is done in figureOutEnumValues()
            }
        } else if (type->isFlags() || type->isEnum()) {
            bool isNumber;
            expr.toInt(&isNumber);
            if (!isNumber && expr.indexOf(colonColon()) < 0) {
                // Add the enum/flag scope to default value, making it usable
                // from other contexts beside its owner class hierarchy
                static const QRegularExpression typeRegEx(QStringLiteral("[^<]*[<]([^:]*::).*"));
                Q_ASSERT(typeRegEx.isValid());
                const QRegularExpressionMatch match = typeRegEx.match(type->minimalSignature());
                if (match.hasMatch())
                    expr.prepend(match.captured(1));
            }
        } else if (type->isContainer() && expr.contains(QLatin1Char('<'))) {
            static const QRegularExpression typeRegEx(QStringLiteral("[^<]*<(.*)>"));
            Q_ASSERT(typeRegEx.isValid());
            const QRegularExpressionMatch typeMatch = typeRegEx.match(type->minimalSignature());
            static const QRegularExpression defaultRegEx(QLatin1String("([^<]*<).*(>[^>]*)"));
            Q_ASSERT(defaultRegEx.isValid());
            const QRegularExpressionMatch defaultMatch = defaultRegEx.match(expr);
            if (typeMatch.hasMatch() && defaultMatch.hasMatch())
                expr = defaultMatch.captured(1) + typeMatch.captured(1) + defaultMatch.captured(2);
        } else {
            // Here the default value is supposed to be a constructor,
            // a class field, or a constructor receiving a class field
            static const QRegularExpression defaultRegEx(QStringLiteral("([^\\(]*\\(|)([^\\)]*)(\\)|)"));
            Q_ASSERT(defaultRegEx.isValid());
            const QRegularExpressionMatch defaultMatch = defaultRegEx.match(expr);
            QString defaultValueCtorName = defaultMatch.hasMatch() ? defaultMatch.captured(1) : QString();
            if (defaultValueCtorName.endsWith(QLatin1Char('(')))
                defaultValueCtorName.chop(1);

            // Fix the scope for constructor using the already
            // resolved argument type as a reference.
            // The following regular expression extracts any
            // use of namespaces/scopes from the type string.
            static const QRegularExpression typeRegEx(QLatin1String("^(?:const[\\s]+|)([\\w:]*::|)([A-Za-z_]\\w*)\\s*[&\\*]?$"));
            Q_ASSERT(typeRegEx.isValid());
            const QRegularExpressionMatch typeMatch = typeRegEx.match(type->minimalSignature());

            QString typeNamespace = typeMatch.hasMatch() ? typeMatch.captured(1) : QString();
            QString typeCtorName  = typeMatch.hasMatch() ? typeMatch.captured(2) : QString();
            if (!typeNamespace.isEmpty() && defaultValueCtorName == typeCtorName)
                expr.prepend(typeNamespace);

            // Fix scope if the parameter is a field of the current class
            if (implementingClass) {
                const AbstractMetaFieldList &fields = implementingClass->fields();
                for (const AbstractMetaField *field : fields) {
                    if (defaultMatch.hasMatch() && defaultMatch.captured(2) == field->name()) {
                        expr = defaultMatch.captured(1) + implementingClass->name()
                               + colonColon() + defaultMatch.captured(2) + defaultMatch.captured(3);
                        break;
                    }
                }
            }
        }
    } else {
        const QString className = implementingClass ? implementingClass->qualifiedCppName() : QString();
        qCWarning(lcShiboken).noquote().nospace()
            << QStringLiteral("undefined type for default value '%3' of argument in function '%1', class '%2'")
                              .arg(fnc->name(), className, item->defaultValueExpression());

        expr.clear();
    }

    return expr;
}

bool AbstractMetaBuilderPrivate::isEnum(const FileModelItem &dom, const QStringList& qualified_name)
{
    CodeModelItem item = dom->model()->findItem(qualified_name, dom);
    return item && item->kind() == _EnumModelItem::__node_kind;
}

AbstractMetaClass* AbstractMetaBuilderPrivate::findTemplateClass(const QString &name,
                                                                 const AbstractMetaClass *context,
                                                                 TypeInfo *info,
                                                                 ComplexTypeEntry **baseContainerType) const
{
    TypeDatabase* types = TypeDatabase::instance();

    QStringList scope = context->typeEntry()->qualifiedCppName().split(colonColon());
    QString errorMessage;
    scope.removeLast();
    for (int i = scope.size(); i >= 0; --i) {
        QString prefix = i > 0 ? QStringList(scope.mid(0, i)).join(colonColon()) + colonColon() : QString();
        QString completeName = prefix + name;
        const TypeInfo parsed = TypeParser::parse(completeName, &errorMessage);
        QString qualifiedName = parsed.qualifiedName().join(colonColon());
        if (qualifiedName.isEmpty()) {
            qWarning().noquote().nospace() << "Unable to parse type \"" << completeName
                << "\" while looking for template \"" << name << "\": " << errorMessage;
            continue;
        }
        if (info)
            *info = parsed;

        AbstractMetaClass *templ = nullptr;
        for (AbstractMetaClass *c : qAsConst(m_templates)) {
            if (c->typeEntry()->name() == qualifiedName) {
                templ = c;
                break;
            }
        }

        if (!templ)
            templ = AbstractMetaClass::findClass(m_metaClasses, qualifiedName);

        if (templ)
            return templ;

        if (baseContainerType)
            *baseContainerType = types->findContainerType(qualifiedName);
    }

    return nullptr;
}

AbstractMetaClassList AbstractMetaBuilderPrivate::getBaseClasses(const AbstractMetaClass *metaClass) const
{
    AbstractMetaClassList baseClasses;
    const QStringList &baseClassNames = metaClass->baseClassNames();
    for (const QString& parent : baseClassNames) {
        AbstractMetaClass *cls = nullptr;
        if (parent.contains(QLatin1Char('<')))
            cls = findTemplateClass(parent, metaClass);
        else
            cls = AbstractMetaClass::findClass(m_metaClasses, parent);

        if (cls)
            baseClasses << cls;
    }
    return baseClasses;
}

bool AbstractMetaBuilderPrivate::ancestorHasPrivateCopyConstructor(const AbstractMetaClass *metaClass) const
{
    if (metaClass->hasPrivateCopyConstructor())
        return true;
    const AbstractMetaClassList &baseClasses = getBaseClasses(metaClass);
    for (const AbstractMetaClass *cls : baseClasses) {
        if (ancestorHasPrivateCopyConstructor(cls))
            return true;
    }
    return false;
}

AbstractMetaType *
    AbstractMetaBuilderPrivate::inheritTemplateType(const AbstractMetaTypeList &templateTypes,
                                                    const AbstractMetaType *metaType)
{
    Q_ASSERT(metaType);

    QScopedPointer<AbstractMetaType> returned(metaType->copy());

    if (!metaType->typeEntry()->isTemplateArgument() && !metaType->hasInstantiations())
        return returned.take();

    returned->setOriginalTemplateType(metaType);

    if (returned->typeEntry()->isTemplateArgument()) {
        const auto *tae = static_cast<const TemplateArgumentEntry*>(returned->typeEntry());

        // If the template is intantiated with void we special case this as rejecting the functions that use this
        // parameter from the instantiation.
        const AbstractMetaType *templateType = templateTypes.value(tae->ordinal());
        if (!templateType || templateType->typeEntry()->isVoid())
            return nullptr;

        AbstractMetaType* t = returned->copy();
        t->setTypeEntry(templateType->typeEntry());
        t->setIndirections(templateType->indirections() + t->indirections() ? 1 : 0);
        t->decideUsagePattern();

        return inheritTemplateType(templateTypes, t);
    }

    if (returned->hasInstantiations()) {
        AbstractMetaTypeList instantiations = returned->instantiations();
        for (int i = 0; i < instantiations.count(); ++i) {
            instantiations[i] =
                inheritTemplateType(templateTypes, instantiations.at(i));
            if (!instantiations.at(i))
                return nullptr;
        }
        returned->setInstantiations(instantiations, true);
    }

    return returned.take();
}

bool AbstractMetaBuilderPrivate::inheritTemplate(AbstractMetaClass *subclass,
                                                 const AbstractMetaClass *templateClass,
                                                 const TypeInfo &info)
{
    QVector<TypeInfo> targs = info.instantiations();
    QVector<AbstractMetaType *> templateTypes;
    QString errorMessage;

    if (subclass->isTypeDef()) {
        subclass->setHasCloneOperator(templateClass->hasCloneOperator());
        subclass->setHasEqualsOperator(templateClass->hasEqualsOperator());
        subclass->setHasHashFunction(templateClass->hasHashFunction());
        subclass->setHasNonPrivateConstructor(templateClass->hasNonPrivateConstructor());
        subclass->setHasPrivateDestructor(templateClass->hasPrivateDestructor());
        subclass->setHasProtectedDestructor(templateClass->hasProtectedDestructor());
        subclass->setHasVirtualDestructor(templateClass->hasVirtualDestructor());
    }

    for (const TypeInfo &i : qAsConst(targs)) {
        QString typeName = i.qualifiedName().join(colonColon());
        TypeDatabase *typeDb = TypeDatabase::instance();
        TypeEntry *t = nullptr;
        // Check for a non-type template integer parameter, that is, for a base
        // "template <int R, int C> Matrix<R, C>" and subclass
        // "typedef Matrix<2,3> Matrix2x3;". If so, create dummy entries of
        // EnumValueTypeEntry for the integer values encountered on the fly.
        if (isNumber(typeName)) {
            t = typeDb->findType(typeName);
            if (!t) {
                auto parent = subclass->typeEntry()->typeSystemTypeEntry();
                t = TypeDatabase::instance()->addConstantValueTypeEntry(typeName, parent);
            }
        } else {
            QStringList possibleNames;
            possibleNames << subclass->qualifiedCppName() + colonColon() + typeName;
            possibleNames << templateClass->qualifiedCppName() + colonColon() + typeName;
            if (subclass->enclosingClass())
                possibleNames << subclass->enclosingClass()->qualifiedCppName() + colonColon() + typeName;
            possibleNames << typeName;

            for (const QString &possibleName : qAsConst(possibleNames)) {
                t = typeDb->findType(possibleName);
                if (t)
                    break;
            }
        }

        if (t) {
            auto *temporaryType = new AbstractMetaType;
            temporaryType->setTypeEntry(t);
            temporaryType->setConstant(i.isConstant());
            temporaryType->setReferenceType(i.referenceType());
            temporaryType->setIndirectionsV(i.indirectionsV());
            temporaryType->decideUsagePattern();
            templateTypes << temporaryType;
        } else {
            qCWarning(lcShiboken).noquote().nospace()
                << "Ignoring template parameter " << typeName << " from "
                << info.toString() << ". The corresponding type was not found in the typesystem.";
        }
    }

    const AbstractMetaFunctionList &subclassFuncs = subclass->functions();
    const AbstractMetaFunctionList &templateClassFunctions = templateClass->functions();
    for (const AbstractMetaFunction *function : templateClassFunctions) {
        // If the function is modified or the instantiation has an equally named
        // function we have shadowing, so we need to skip it.
        if (function->isModifiedRemoved(TypeSystem::All)
            || AbstractMetaFunction::find(subclassFuncs, function->name()) != nullptr) {
            continue;
        }

        QScopedPointer<AbstractMetaFunction> f(function->copy());
        f->setArguments(AbstractMetaArgumentList());

        if (function->type()) { // Non-void
            AbstractMetaType *returnType = inheritTemplateType(templateTypes, function->type());
            if (!returnType)
                continue;
            f->replaceType(returnType);
        }

        const AbstractMetaArgumentList &arguments = function->arguments();
        for (AbstractMetaArgument *argument : arguments) {
            AbstractMetaType *argType = inheritTemplateType(templateTypes, argument->type());
            if (!argType)
                break;
            AbstractMetaArgument *arg = argument->copy();
            arg->replaceType(argType);
            f->addArgument(arg);
        }

        if (f->arguments().size() < function->arguments().size())
            continue;

        // There is no base class in the target language to inherit from here, so
        // the template instantiation is the class that implements the function.
        f->setImplementingClass(subclass);

        // We also set it as the declaring class, since the superclass is
        // supposed to disappear. This allows us to make certain function modifications
        // on the inherited functions.
        f->setDeclaringClass(subclass);

        if (f->isConstructor()) {
            if (!subclass->isTypeDef())
                continue;
            f->setName(subclass->name());
            f->setOriginalName(subclass->name());
        }

        ComplexTypeEntry* te = subclass->typeEntry();
        FunctionModificationList mods = function->modifications(templateClass);
        for (int i = 0; i < mods.size(); ++i) {
            FunctionModification mod = mods.at(i);
            mod.setSignature(f->minimalSignature());

            // If we ever need it... Below is the code to do
            // substitution of the template instantation type inside
            // injected code..
#if 0
            if (mod.modifiers & Modification::CodeInjection) {
                for (int j = 0; j < template_types.size(); ++j) {
                    CodeSnip &snip = mod.snips.last();
                    QString code = snip.code();
                    code.replace(QString::fromLatin1("$$QT_TEMPLATE_%1$$").arg(j),
                                 template_types.at(j)->typeEntry()->qualifiedCppName());
                    snip.codeList.clear();
                    snip.addCode(code);
                }
            }
#endif
            te->addFunctionModification(mod);
        }


        if (!applyArrayArgumentModifications(f->modifications(subclass), f.data(),
                                             &errorMessage)) {
            qCWarning(lcShiboken, "While specializing %s (%s): %s",
                      qPrintable(subclass->name()), qPrintable(templateClass->name()),
                      qPrintable(errorMessage));
        }
        subclass->addFunction(f.take());
    }

    const AbstractMetaFieldList &subClassFields = subclass->fields();
    const AbstractMetaFieldList &templateClassFields = templateClass->fields();
    for (const AbstractMetaField *field : templateClassFields) {
        // If the field is modified or the instantiation has a field named
        // the same as an existing field we have shadowing, so we need to skip it.
        if (field->isModifiedRemoved(TypeSystem::All)
            || field->attributes().testFlag(AbstractMetaAttributes::Static)
            || AbstractMetaField::find(subClassFields, field->name()) != nullptr) {
            continue;
        }

        QScopedPointer<AbstractMetaField> f(field->copy());
        f->setEnclosingClass(subclass);
        AbstractMetaType *fieldType = inheritTemplateType(templateTypes, field->type());
        if (!fieldType)
            continue;
        f->replaceType(fieldType);
        subclass->addField(f.take());
    }

    subclass->setTemplateBaseClass(templateClass);
    subclass->setTemplateBaseClassInstantiations(templateTypes);
    subclass->setBaseClass(templateClass->baseClass());

    return true;
}

void AbstractMetaBuilderPrivate::parseQ_Properties(AbstractMetaClass *metaClass,
                                                   const QStringList &declarations)
{
    const QStringList scopes = currentScope()->qualifiedName();
    QString errorMessage;
    for (int i = 0; i < declarations.size(); ++i) {
        if (auto spec = parseQ_Property(metaClass, declarations.at(i), scopes, &errorMessage)) {
            spec->setIndex(i);
            metaClass->addPropertySpec(spec);
        } else {
            QString message;
            QTextStream str(&message);
            str << metaClass->sourceLocation() << errorMessage;
            qCWarning(lcShiboken, "%s", qPrintable(message));
        }
    }
}

QPropertySpec *AbstractMetaBuilderPrivate::parseQ_Property(AbstractMetaClass *metaClass,
                                                           const QString &declarationIn,
                                                           const QStringList &scopes,
                                                           QString *errorMessage)
{
    errorMessage->clear();

    // Q_PROPERTY(QString objectName READ objectName WRITE setObjectName NOTIFY objectNameChanged)

<<<<<<< HEAD
    auto propertyTokens = QStringView{declaration}.split(QLatin1Char(' '),
                                                         Qt::SkipEmptyParts);
=======
    const QString declaration = declarationIn.simplified();
    auto propertyTokens = declaration.splitRef(QLatin1Char(' '), Qt::SkipEmptyParts);
>>>>>>> 074e52bc
    if (propertyTokens.size()  < 4) {
        *errorMessage = QLatin1String("Insufficient number of tokens");
        return nullptr;
    }

    QString fullTypeName = propertyTokens.takeFirst().toString();
    QString name = propertyTokens.takeFirst().toString();
    // Fix errors like "Q_PROPERTY(QXYSeries *series .." to be of type "QXYSeries*"
    while (name.startsWith(QLatin1Char('*'))) {
        fullTypeName += name.at(0);
        name.remove(0, 1);
    }

    int indirections = 0;
    QString typeName = fullTypeName;
    for (; typeName.endsWith(QLatin1Char('*')); ++indirections)
        typeName.chop(1);

    QScopedPointer<AbstractMetaType> type;
    QString typeError;
    for (int j = scopes.size(); j >= 0 && type.isNull(); --j) {
        QStringList qualifiedName = scopes.mid(0, j);
        qualifiedName.append(typeName);
        TypeInfo info;
        info.setIndirections(indirections);
        info.setQualifiedName(qualifiedName);
        type.reset(translateType(info, metaClass, {}, &typeError));
    }

    if (!type) {
        QTextStream str(errorMessage);
        str << "Unable to decide type of property: \"" << name << "\" ("
            <<  typeName << "): " << typeError;
        return nullptr;
    }

    QScopedPointer<QPropertySpec> spec(new QPropertySpec(type->typeEntry()));
    spec->setName(name);
    spec->setIndirections(indirections);

    for (int pos = 0; pos + 1 < propertyTokens.size(); pos += 2) {
        if (propertyTokens.at(pos) == QLatin1String("READ"))
            spec->setRead(propertyTokens.at(pos + 1).toString());
        else if (propertyTokens.at(pos) == QLatin1String("WRITE"))
            spec->setWrite(propertyTokens.at(pos + 1).toString());
        else if (propertyTokens.at(pos) == QLatin1String("DESIGNABLE"))
            spec->setDesignable(propertyTokens.at(pos + 1).toString());
        else if (propertyTokens.at(pos) == QLatin1String("RESET"))
            spec->setReset(propertyTokens.at(pos + 1).toString());
    }

    if (!spec->isValid()) {
        *errorMessage = QLatin1String("Incomplete specification");
        return nullptr;
    }
    return spec.take();
}

static AbstractMetaFunction* findCopyCtor(AbstractMetaClass* cls)
{

    const auto &functions = cls->functions();

    for (AbstractMetaFunction *f : qAsConst(functions)) {
        const AbstractMetaFunction::FunctionType t = f->functionType();
        if (t == AbstractMetaFunction::CopyConstructorFunction || t == AbstractMetaFunction::AssignmentOperatorFunction)
            return f;
    }
    return nullptr;
}

void AbstractMetaBuilderPrivate::setupClonable(AbstractMetaClass *cls)
{
    bool result = true;

    // find copy ctor for the current class
    AbstractMetaFunction* copyCtor = findCopyCtor(cls);
    if (copyCtor) { // if exists a copy ctor in this class
        result = copyCtor->isPublic();
    } else { // else... lets find one in the parent class
        QQueue<AbstractMetaClass*> baseClasses;
        if (cls->baseClass())
            baseClasses.enqueue(cls->baseClass());

        while (!baseClasses.isEmpty()) {
            AbstractMetaClass* currentClass = baseClasses.dequeue();
            if (currentClass->baseClass())
                baseClasses.enqueue(currentClass->baseClass());

            copyCtor = findCopyCtor(currentClass);
            if (copyCtor) {
                result = copyCtor->isPublic();
                break;
            }
        }
    }
    cls->setHasCloneOperator(result);
}

void AbstractMetaBuilderPrivate::setupExternalConversion(AbstractMetaClass *cls)
{
    const AbstractMetaFunctionList &convOps = cls->operatorOverloads(AbstractMetaClass::ConversionOp);
    for (AbstractMetaFunction *func : convOps) {
        if (func->isModifiedRemoved())
            continue;
        AbstractMetaClass *metaClass = AbstractMetaClass::findClass(m_metaClasses, func->type()->typeEntry());
        if (!metaClass)
            continue;
        metaClass->addExternalConversionOperator(func);
    }
    const AbstractMetaClassList &innerClasses = cls->innerClasses();
    for (AbstractMetaClass *innerClass : innerClasses)
        setupExternalConversion(innerClass);
}

static void writeRejectLogFile(const QString &name,
                                  const QMap<QString, AbstractMetaBuilder::RejectReason> &rejects)
{
    QFile f(name);
    if (!f.open(QIODevice::WriteOnly | QIODevice::Text)) {
        qCWarning(lcShiboken).noquote().nospace()
            << QStringLiteral("failed to write log file: '%1'")
                              .arg(QDir::toNativeSeparators(f.fileName()));
        return;
    }

    QTextStream s(&f);


    for (int reason = 0; reason < AbstractMetaBuilder::NoReason; ++reason) {
        s << QString(72, QLatin1Char('*')) << Qt::endl;
        switch (reason) {
        case AbstractMetaBuilder::NotInTypeSystem:
            s << "Not in type system";
            break;
        case AbstractMetaBuilder::GenerationDisabled:
            s << "Generation disabled by type system";
            break;
        case AbstractMetaBuilder::RedefinedToNotClass:
            s << "Type redefined to not be a class";
            break;

        case AbstractMetaBuilder::UnmatchedReturnType:
            s << "Unmatched return type";
            break;

        case AbstractMetaBuilder::UnmatchedArgumentType:
            s << "Unmatched argument type";
            break;

        case AbstractMetaBuilder::ApiIncompatible:
            s << "Incompatible API";
            break;

        case AbstractMetaBuilder::Deprecated:
            s << "Deprecated";
            break;

        default:
            s << "unknown reason";
            break;
        }

        s << Qt::endl;

        for (QMap<QString, AbstractMetaBuilder::RejectReason>::const_iterator it = rejects.constBegin();
             it != rejects.constEnd(); ++it) {
            if (it.value() != reason)
                continue;
            s << " - " << it.key() << Qt::endl;
        }

        s << QString(72, QLatin1Char('*')) << Qt::endl << Qt::endl;
    }

}

void AbstractMetaBuilderPrivate::dumpLog() const
{
    writeRejectLogFile(m_logDirectory + QLatin1String("mjb_rejected_classes.log"), m_rejectedClasses);
    writeRejectLogFile(m_logDirectory + QLatin1String("mjb_rejected_enums.log"), m_rejectedEnums);
    writeRejectLogFile(m_logDirectory + QLatin1String("mjb_rejected_functions.log"), m_rejectedFunctions);
    writeRejectLogFile(m_logDirectory + QLatin1String("mjb_rejected_fields.log"), m_rejectedFields);
}

using ClassIndexHash = QHash<AbstractMetaClass *, int>;

static ClassIndexHash::ConstIterator findByTypeEntry(const ClassIndexHash &map,
                                                     const TypeEntry *typeEntry)
{
    auto it = map.cbegin();
    for (auto end = map.cend(); it != end; ++it) {
        if (it.key()->typeEntry() == typeEntry)
            break;
    }
    return it;
}

AbstractMetaClassList AbstractMetaBuilderPrivate::classesTopologicalSorted(const AbstractMetaClassList &classList,
                                                                           const Dependencies &additionalDependencies) const
{
    ClassIndexHash map;
    QHash<int, AbstractMetaClass *> reverseMap;

    int i = 0;
    for (AbstractMetaClass *clazz : classList) {
        if (map.contains(clazz))
            continue;
        map.insert(clazz, i);
        reverseMap.insert(i, clazz);
        i++;
    }

    Graph graph(map.count());

    for (const auto &dep : additionalDependencies) {
        const int parentIndex = map.value(dep.parent, -1);
        const int childIndex = map.value(dep.child, -1);
        if (parentIndex >= 0 && childIndex >= 0) {
            graph.addEdge(parentIndex, childIndex);
        } else {
            qCWarning(lcShiboken).noquote().nospace()
                << "AbstractMetaBuilder::classesTopologicalSorted(): Invalid additional dependency: "
                << dep.child->name() << " -> " << dep.parent->name() << '.';
        }
    }

    for (AbstractMetaClass *clazz : classList) {
        const int classIndex = map.value(clazz);
        if (auto enclosing = clazz->enclosingClass()) {
            const auto enclosingIt = map.constFind(const_cast< AbstractMetaClass *>(enclosing));
            if (enclosingIt!= map.cend())
                graph.addEdge(enclosingIt.value(), classIndex);
        }

        const AbstractMetaClassList &bases = getBaseClasses(clazz);
        for (AbstractMetaClass *baseClass : bases) {
            const auto baseIt = map.constFind(baseClass);
            if (baseIt!= map.cend())
                graph.addEdge(baseIt.value(), classIndex);
        }

        const AbstractMetaFunctionList &functions = clazz->functions();
        for (AbstractMetaFunction *func : functions) {
            const AbstractMetaArgumentList &arguments = func->arguments();
            for (AbstractMetaArgument *arg : arguments) {
                // Check methods with default args: If a class is instantiated by value,
                // ("QString s = QString()"), add a dependency.
                if (!arg->originalDefaultValueExpression().isEmpty()
                    && arg->type()->isValue()) {
                    auto typeEntry = arg->type()->typeEntry();
                    if (typeEntry->isComplex() && typeEntry != clazz->typeEntry()) {
                        auto ait = findByTypeEntry(map, typeEntry);
                            if (ait != map.cend() && ait.key()->enclosingClass() != clazz)
                                graph.addEdge(ait.value(), classIndex);
                    }
                }
            }
        }
    }

    AbstractMetaClassList result;
    const auto unmappedResult = graph.topologicalSort();
    if (unmappedResult.isEmpty() && graph.nodeCount()) {
        QTemporaryFile tempFile(QDir::tempPath() + QLatin1String("/cyclic_depXXXXXX.dot"));
        tempFile.setAutoRemove(false);
        tempFile.open();
        QHash<int, QString> hash;
        for (auto it = map.cbegin(), end = map.cend(); it != end; ++it)
            hash.insert(it.value(), it.key()->qualifiedCppName());
        graph.dumpDot(hash, tempFile.fileName());
        qCWarning(lcShiboken).noquote().nospace()
            << "Cyclic dependency found! Graph can be found at "
            << QDir::toNativeSeparators(tempFile.fileName());
    } else {
        for (int i : qAsConst(unmappedResult)) {
            Q_ASSERT(reverseMap.contains(i));
            result << reverseMap[i];
        }
    }

    return result;
}

void AbstractMetaBuilderPrivate::pushScope(const NamespaceModelItem &item)
{
    // For purposes of type lookup, join all namespaces of the same name
    // within the parent item.
    QVector<NamespaceModelItem> candidates;
    const QString name = item->name();
    if (!m_scopes.isEmpty()) {
        for (const auto &n : m_scopes.constLast()->namespaces()) {
            if (n->name() == name)
                candidates.append(n);
        }
    }
    if (candidates.size() > 1) {
        NamespaceModelItem joined(new _NamespaceModelItem(m_scopes.constLast()->model(),
                                                          name, _CodeModelItem::Kind_Namespace));
        joined->setScope(item->scope());
        for (const auto &n : candidates)
            joined->appendNamespace(*n);
        m_scopes << joined;
    } else {
        m_scopes << item;
    }
}

AbstractMetaClassList AbstractMetaBuilder::classesTopologicalSorted(const AbstractMetaClassList &classList,
                                                                    const Dependencies &additionalDependencies) const
{
    return d->classesTopologicalSorted(classList, additionalDependencies);
}

AbstractMetaArgumentList AbstractMetaBuilderPrivate::reverseList(const AbstractMetaArgumentList &list)
{
    AbstractMetaArgumentList ret;

    int index = list.size();
    for (AbstractMetaArgument *arg : list) {
        arg->setArgumentIndex(index);
        ret.prepend(arg);
        index--;
    }

    return ret;
}

void AbstractMetaBuilder::setGlobalHeaders(const QFileInfoList &globalHeaders)
{
    d->m_globalHeaders = globalHeaders;
}

void AbstractMetaBuilder::setHeaderPaths(const HeaderPaths &hp)
{
    for (const auto & h: hp) {
        if (h.type != HeaderType::Framework && h.type != HeaderType::FrameworkSystem)
            d->m_headerPaths.append(QFile::decodeName(h.path));
    }
}

void AbstractMetaBuilder::setSkipDeprecated(bool value)
{
    d->m_skipDeprecated = value;
}

// PYSIDE-975: When receiving an absolute path name from the code model, try
// to resolve it against the include paths set on shiboken in order to recreate
// relative paths like #include <foo/bar.h>.

static inline bool isFileSystemSlash(QChar c)
{
    return c == QLatin1Char('/') || c == QLatin1Char('\\');
}

static bool matchHeader(const QString &headerPath, const QString &fileName)
{
#if defined(Q_OS_WIN) || defined(Q_OS_DARWIN)
    static const Qt::CaseSensitivity caseSensitivity = Qt::CaseInsensitive;
#else
    static const Qt::CaseSensitivity caseSensitivity = Qt::CaseSensitive;
#endif
    const int pathSize = headerPath.size();
    return fileName.size() > pathSize
        && isFileSystemSlash(fileName.at(pathSize))
        && fileName.startsWith(headerPath, caseSensitivity);
}

void AbstractMetaBuilderPrivate::setInclude(TypeEntry *te, const QString &path) const
{
    auto it = m_resolveIncludeHash.find(path);
    if (it == m_resolveIncludeHash.end()) {
        QFileInfo info(path);
        const QString fileName = info.fileName();
        if (std::any_of(m_globalHeaders.cbegin(), m_globalHeaders.cend(),
                        [fileName] (const QFileInfo &fi) {
                            return fi.fileName() == fileName; })) {
            return;
        }

        int bestMatchLength = 0;
        for (const auto &headerPath : m_headerPaths) {
            if (headerPath.size() > bestMatchLength && matchHeader(headerPath, path))
                bestMatchLength = headerPath.size();
        }
        const QString include = bestMatchLength > 0
            ? path.right(path.size() - bestMatchLength - 1) : fileName;
        it = m_resolveIncludeHash.insert(path, {Include::IncludePath, include});
    }
    te->setInclude(it.value());
}

#ifndef QT_NO_DEBUG_STREAM
template <class Container>
static void debugFormatSequence(QDebug &d, const char *key, const Container& c,
                                const char *separator = ", ")
{
    if (c.isEmpty())
        return;
    const auto begin = c.begin();
    const auto end = c.end();
    d << "\n  " << key << '[' << c.size() << "]=(";
    for (auto it = begin; it != end; ++it) {
        if (it != begin)
            d << separator;
        d << *it;
    }
    d << ')';
}

void AbstractMetaBuilder::formatDebug(QDebug &debug) const
{
    debug << "m_globalHeader=" << d->m_globalHeaders;
    debugFormatSequence(debug, "globalEnums", d->m_globalEnums, "\n");
    debugFormatSequence(debug, "globalFunctions", d->m_globalFunctions, "\n");
    if (const int scopeCount = d->m_scopes.size()) {
        debug << "\n  scopes[" << scopeCount << "]=(";
        for (int i = 0; i < scopeCount; ++i) {
            if (i)
                debug << ", ";
            _CodeModelItem::formatKind(debug, d->m_scopes.at(i)->kind());
            debug << " \"" << d->m_scopes.at(i)->name() << '"';
        }
        debug << ')';
    }
    debugFormatSequence(debug, "classes", d->m_metaClasses, "\n");
    debugFormatSequence(debug, "templates", d->m_templates, "\n");
}

QDebug operator<<(QDebug d, const AbstractMetaBuilder &ab)
{
    QDebugStateSaver saver(d);
    d.noquote();
    d.nospace();
    d << "AbstractMetaBuilder(";
    ab.formatDebug(d);
    d << ')';
    return d;
}
#endif // !QT_NO_DEBUG_STREAM<|MERGE_RESOLUTION|>--- conflicted
+++ resolved
@@ -2805,13 +2805,9 @@
 
     // Q_PROPERTY(QString objectName READ objectName WRITE setObjectName NOTIFY objectNameChanged)
 
-<<<<<<< HEAD
+    const QString declaration = declarationIn.simplified();
     auto propertyTokens = QStringView{declaration}.split(QLatin1Char(' '),
                                                          Qt::SkipEmptyParts);
-=======
-    const QString declaration = declarationIn.simplified();
-    auto propertyTokens = declaration.splitRef(QLatin1Char(' '), Qt::SkipEmptyParts);
->>>>>>> 074e52bc
     if (propertyTokens.size()  < 4) {
         *errorMessage = QLatin1String("Insufficient number of tokens");
         return nullptr;
