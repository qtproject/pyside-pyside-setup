#############################################################################
##
## Copyright (C) 2018 The Qt Company Ltd.
## Contact: https://www.qt.io/licensing/
##
## This file is part of Qt for Python.
##
## $QT_BEGIN_LICENSE:LGPL$
## Commercial License Usage
## Licensees holding valid commercial Qt licenses may use this file in
## accordance with the commercial license agreement provided with the
## Software or, alternatively, in accordance with the terms contained in
## a written agreement between you and The Qt Company. For licensing terms
## and conditions see https://www.qt.io/terms-conditions. For further
## information use the contact form at https://www.qt.io/contact-us.
##
## GNU Lesser General Public License Usage
## Alternatively, this file may be used under the terms of the GNU Lesser
## General Public License version 3 as published by the Free Software
## Foundation and appearing in the file LICENSE.LGPL3 included in the
## packaging of this file. Please review the following information to
## ensure the GNU Lesser General Public License version 3 requirements
## will be met: https://www.gnu.org/licenses/lgpl-3.0.html.
##
## GNU General Public License Usage
## Alternatively, this file may be used under the terms of the GNU
## General Public License version 2.0 or (at your option) the GNU General
## Public license version 3 or any later version approved by the KDE Free
## Qt Foundation. The licenses are as published by the Free Software
## Foundation and appearing in the file LICENSE.GPL2 and LICENSE.GPL3
## included in the packaging of this file. Please review the following
## information to ensure the GNU General Public License requirements will
## be met: https://www.gnu.org/licenses/gpl-2.0.html and
## https://www.gnu.org/licenses/gpl-3.0.html.
##
## $QT_END_LICENSE$
##
#############################################################################

major_version = "5"
<<<<<<< HEAD
minor_version = "12"
patch_version = "0"
pre_release_version_type = "a" # e.g. "a", "b", "rc".
pre_release_version = "1" # e.g "1", "2", (which means "beta1", "beta2", if type is "b")
=======
minor_version = "11"
patch_version = "4"

# For example: "a", "b", "rc"
# (which means "alpha", "beta", "release candidate").
# An empty string means the generated package will be an official release.
pre_release_version_type = "a"

# For example: "1", "2" (which means "beta1", "beta2", if type is "b").
pre_release_version = "1"
>>>>>>> b0fbd9ea

if __name__ == '__main__':
    # Used by CMake.
    print('{0};{1};{2};{3};{4}'.format(major_version, minor_version, patch_version,
                                       pre_release_version_type, pre_release_version))<|MERGE_RESOLUTION|>--- conflicted
+++ resolved
@@ -38,14 +38,10 @@
 #############################################################################
 
 major_version = "5"
-<<<<<<< HEAD
 minor_version = "12"
 patch_version = "0"
 pre_release_version_type = "a" # e.g. "a", "b", "rc".
 pre_release_version = "1" # e.g "1", "2", (which means "beta1", "beta2", if type is "b")
-=======
-minor_version = "11"
-patch_version = "4"
 
 # For example: "a", "b", "rc"
 # (which means "alpha", "beta", "release candidate").
@@ -54,7 +50,6 @@
 
 # For example: "1", "2" (which means "beta1", "beta2", if type is "b").
 pre_release_version = "1"
->>>>>>> b0fbd9ea
 
 if __name__ == '__main__':
     # Used by CMake.
