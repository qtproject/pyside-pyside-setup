--- conflicted
+++ resolved
@@ -410,14 +410,8 @@
     const int firstDot = function.indexOf(QLatin1Char('.'));
     const AbstractMetaClass *metaClass = nullptr;
     if (firstDot != -1) {
-<<<<<<< HEAD
         const auto className = QStringView{function}.left(firstDot);
-        const AbstractMetaClassList &classes = m_generator->classes();
-        for (const AbstractMetaClass *cls : classes) {
-=======
-        const QStringRef className = function.leftRef(firstDot);
         for (const AbstractMetaClass *cls : m_generator->classes()) {
->>>>>>> 50247e7d
             if (cls->name() == className) {
                 metaClass = cls;
                 break;
