/****************************************************************************
**
** Copyright (C) 2020 The Qt Company Ltd.
** Contact: https://www.qt.io/licensing/
**
** This file is part of Qt for Python.
**
** $QT_BEGIN_LICENSE:GPL-EXCEPT$
** Commercial License Usage
** Licensees holding valid commercial Qt licenses may use this file in
** accordance with the commercial license agreement provided with the
** Software or, alternatively, in accordance with the terms contained in
** a written agreement between you and The Qt Company. For licensing terms
** and conditions see https://www.qt.io/terms-conditions. For further
** information use the contact form at https://www.qt.io/contact-us.
**
** GNU General Public License Usage
** Alternatively, this file may be used under the terms of the GNU
** General Public License version 3 as published by the Free Software
** Foundation with exceptions as appearing in the file LICENSE.GPL3-EXCEPT
** included in the packaging of this file. Please review the following
** information to ensure the GNU General Public License requirements will
** be met: https://www.gnu.org/licenses/gpl-3.0.html.
**
** $QT_END_LICENSE$
**
****************************************************************************/

#include "qtdocgenerator.h"
#include <abstractmetalang.h>
#include <messages.h>
#include <reporthandler.h>
#include <typesystem.h>
#include <qtdocparser.h>
#include <doxygenparser.h>
#include <typedatabase.h>
#include <algorithm>
#include <QtCore/QStack>
#include <QtCore/QRegularExpression>
#include <QtCore/QTextStream>
#include <QtCore/QXmlStreamReader>
#include <QtCore/QFile>
#include <QtCore/QDir>
#include <fileout.h>
#include <limits>

static Indentor INDENT;

static inline QString additionalDocumentationOption() { return QStringLiteral("additional-documentation"); }

static inline QString nameAttribute() { return QStringLiteral("name"); }
static inline QString titleAttribute() { return QStringLiteral("title"); }
static inline QString fullTitleAttribute() { return QStringLiteral("fulltitle"); }
static inline QString briefAttribute() { return QStringLiteral("brief"); }
static inline QString briefStartElement() { return QStringLiteral("<brief>"); }
static inline QString briefEndElement() { return QStringLiteral("</brief>"); }

static inline QString none() { return QStringLiteral("None"); }

static void stripPythonQualifiers(QString *s)
{
    const int lastSep = s->lastIndexOf(QLatin1Char('.'));
    if (lastSep != -1)
        s->remove(0, lastSep + 1);
}

static bool shouldSkip(const AbstractMetaFunction* func)
{
    // Constructors go to separate section
    if (DocParser::skipForQuery(func) || func->isConstructor())
        return true;

    // Search a const clone (QImage::bits() vs QImage::bits() const)
    if (func->isConstant())
        return false;

    const AbstractMetaArgumentList funcArgs = func->arguments();
    const AbstractMetaFunctionList &ownerFunctions = func->ownerClass()->functions();
    for (AbstractMetaFunction *f : ownerFunctions) {
        if (f != func
            && f->isConstant()
            && f->name() == func->name()
            && f->arguments().count() == funcArgs.count()) {
            // Compare each argument
            bool cloneFound = true;

            const AbstractMetaArgumentList fargs = f->arguments();
            for (int i = 0, max = funcArgs.count(); i < max; ++i) {
                if (funcArgs.at(i)->type()->typeEntry() != fargs.at(i)->type()->typeEntry()) {
                    cloneFound = false;
                    break;
                }
            }
            if (cloneFound)
                return true;
        }
    }
    return false;
}

static bool functionSort(const AbstractMetaFunction* func1, const AbstractMetaFunction* func2)
{
    return func1->name() < func2->name();
}

class Pad
{
public:
    explicit Pad(char c, int count) : m_char(c), m_count(count) {}

    void write(QTextStream &str) const
    {
        for (int i = 0; i < m_count; ++i)
            str << m_char;
    }

private:
    const char m_char;
    const int m_count;
};

inline QTextStream &operator<<(QTextStream &str, const Pad &pad)
{
    pad.write(str);
    return str;
}

template <class String>
static int writeEscapedRstText(QTextStream &str, const String &s)
{
    int escaped = 0;
    for (const QChar &c : s) {
        switch (c.unicode()) {
        case '*':
        case '`':
        case '_':
        case '\\':
            str << '\\';
            ++escaped;
            break;
        }
        str << c;
    }
    return s.size() + escaped;
}

class escape
{
public:
    explicit escape(QStringView s) : m_string(s) {}

    void write(QTextStream &str) const { writeEscapedRstText(str, m_string); }

private:
    const QStringView m_string;
};

inline QTextStream &operator<<(QTextStream &str, const escape &e)
{
    e.write(str);
    return str;
}

// Return last character of a QString-buffered stream.
static QChar lastChar(const QTextStream &str)
{
    const QString *string = str.string();
    Q_ASSERT(string);
    return string->isEmpty() ? QChar() : *(string->crbegin());
}

static QTextStream &ensureEndl(QTextStream &s)
{
    if (lastChar(s) != QLatin1Char('\n'))
        s << Qt::endl;
    return s;
}

static inline QVersionNumber versionOf(const TypeEntry *te)
{
    if (te) {
        const auto version = te->version();
        if (!version.isNull() && version > QVersionNumber(0, 0))
            return version;
    }
    return QVersionNumber();
}

struct rstVersionAdded
{
    explicit rstVersionAdded(const QVersionNumber &v) : m_version(v) {}

    const QVersionNumber m_version;
};

static QTextStream &operator<<(QTextStream &s, const rstVersionAdded &v)
{
    s << ".. versionadded:: "<< v.m_version.toString() << "\n\n";
    return s;
}

static QByteArray rstDeprecationNote(const char *what)
{
    return QByteArrayLiteral(".. note:: This ")
        + what + QByteArrayLiteral(" is deprecated.\n\n");
}

// RST anchor string: Anything else but letters, numbers, '_' or '.' replaced by '-'
static inline bool isValidRstLabelChar(QChar c)
{
    return c.isLetterOrNumber() || c == QLatin1Char('_') || c == QLatin1Char('.');
}

static QString toRstLabel(QString s)
{
    for (int i = 0, size = s.size(); i < size; ++i) {
        if (!isValidRstLabelChar(s.at(i)))
            s[i] = QLatin1Char('-');
    }
    return s;
}

class rstLabel
{
public:
    explicit rstLabel(const QString &l) : m_label(l) {}

    friend QTextStream &operator<<(QTextStream &str, const rstLabel &a)
    {
        str << ".. _" << toRstLabel(a.m_label) << ":\n\n";
        return str;
    }

private:
    const QString &m_label;
};

struct QtXmlToSphinx::LinkContext
{
    enum Type
    {
        Method = 0x1, Function = 0x2,
        FunctionMask = Method | Function,
        Class = 0x4, Attribute = 0x8, Module = 0x10,
        Reference = 0x20, External= 0x40
    };

    enum Flags { InsideBold = 0x1, InsideItalic = 0x2 };

    explicit LinkContext(const QString &ref) : linkRef(ref) {}

    QString linkRef;
    QString linkText;
    Type type = Reference;
    int flags = 0;
};

static const char *linkKeyWord(QtXmlToSphinx::LinkContext::Type type)
{
    switch (type) {
    case QtXmlToSphinx::LinkContext::Method:
        return ":meth:";
    case QtXmlToSphinx::LinkContext::Function:
        return ":func:";
    case QtXmlToSphinx::LinkContext::Class:
        return ":class:";
    case QtXmlToSphinx::LinkContext::Attribute:
        return ":attr:";
    case QtXmlToSphinx::LinkContext::Module:
        return ":mod:";
    case QtXmlToSphinx::LinkContext::Reference:
        return ":ref:";
    case QtXmlToSphinx::LinkContext::External:
        break;
    case QtXmlToSphinx::LinkContext::FunctionMask:
        break;
     }
    return "";
}

QTextStream &operator<<(QTextStream &str, const QtXmlToSphinx::LinkContext &linkContext)
{
    // Temporarily turn off bold/italic since links do not work within
    if (linkContext.flags & QtXmlToSphinx::LinkContext::InsideBold)
        str << "**";
    else if (linkContext.flags & QtXmlToSphinx::LinkContext::InsideItalic)
        str << '*';
    str << ' ' << linkKeyWord(linkContext.type) << '`';
    const bool isExternal = linkContext.type == QtXmlToSphinx::LinkContext::External;
    if (!linkContext.linkText.isEmpty()) {
        writeEscapedRstText(str, linkContext.linkText);
        if (isExternal && !linkContext.linkText.endsWith(QLatin1Char(' ')))
            str << ' ';
        str << '<';
    }
    // Convert page titles to RST labels
    str << (linkContext.type == QtXmlToSphinx::LinkContext::Reference
        ? toRstLabel(linkContext.linkRef) : linkContext.linkRef);
    if (!linkContext.linkText.isEmpty())
        str << '>';
    str << '`';
    if (isExternal)
        str << '_';
    str << ' ';
    if (linkContext.flags & QtXmlToSphinx::LinkContext::InsideBold)
        str << "**";
    else if (linkContext.flags & QtXmlToSphinx::LinkContext::InsideItalic)
        str << '*';
    return str;
}

QtXmlToSphinx::QtXmlToSphinx(QtDocGenerator* generator, const QString& doc, const QString& context)
        : m_tableHasHeader(false), m_context(context), m_generator(generator), m_insideBold(false), m_insideItalic(false)
{
    m_handlerMap.insert(QLatin1String("heading"), &QtXmlToSphinx::handleHeadingTag);
    m_handlerMap.insert(QLatin1String("brief"), &QtXmlToSphinx::handleParaTag);
    m_handlerMap.insert(QLatin1String("para"), &QtXmlToSphinx::handleParaTag);
    m_handlerMap.insert(QLatin1String("italic"), &QtXmlToSphinx::handleItalicTag);
    m_handlerMap.insert(QLatin1String("bold"), &QtXmlToSphinx::handleBoldTag);
    m_handlerMap.insert(QLatin1String("see-also"), &QtXmlToSphinx::handleSeeAlsoTag);
    m_handlerMap.insert(QLatin1String("snippet"), &QtXmlToSphinx::handleSnippetTag);
    m_handlerMap.insert(QLatin1String("dots"), &QtXmlToSphinx::handleDotsTag);
    m_handlerMap.insert(QLatin1String("codeline"), &QtXmlToSphinx::handleDotsTag);
    m_handlerMap.insert(QLatin1String("table"), &QtXmlToSphinx::handleTableTag);
    m_handlerMap.insert(QLatin1String("header"), &QtXmlToSphinx::handleRowTag);
    m_handlerMap.insert(QLatin1String("row"), &QtXmlToSphinx::handleRowTag);
    m_handlerMap.insert(QLatin1String("item"), &QtXmlToSphinx::handleItemTag);
    m_handlerMap.insert(QLatin1String("argument"), &QtXmlToSphinx::handleArgumentTag);
    m_handlerMap.insert(QLatin1String("teletype"), &QtXmlToSphinx::handleArgumentTag);
    m_handlerMap.insert(QLatin1String("link"), &QtXmlToSphinx::handleLinkTag);
    m_handlerMap.insert(QLatin1String("inlineimage"), &QtXmlToSphinx::handleInlineImageTag);
    m_handlerMap.insert(QLatin1String("image"), &QtXmlToSphinx::handleImageTag);
    m_handlerMap.insert(QLatin1String("list"), &QtXmlToSphinx::handleListTag);
    m_handlerMap.insert(QLatin1String("term"), &QtXmlToSphinx::handleTermTag);
    m_handlerMap.insert(QLatin1String("raw"), &QtXmlToSphinx::handleRawTag);
    m_handlerMap.insert(QLatin1String("underline"), &QtXmlToSphinx::handleItalicTag);
    m_handlerMap.insert(QLatin1String("superscript"), &QtXmlToSphinx::handleSuperScriptTag);
    m_handlerMap.insert(QLatin1String("code"), &QtXmlToSphinx::handleCodeTag);
    m_handlerMap.insert(QLatin1String("badcode"), &QtXmlToSphinx::handleCodeTag);
    m_handlerMap.insert(QLatin1String("legalese"), &QtXmlToSphinx::handleCodeTag);
    m_handlerMap.insert(QLatin1String("rst"), &QtXmlToSphinx::handleRstPassTroughTag);
    m_handlerMap.insert(QLatin1String("section"), &QtXmlToSphinx::handleAnchorTag);
    m_handlerMap.insert(QLatin1String("quotefile"), &QtXmlToSphinx::handleQuoteFileTag);

    // ignored tags
    m_handlerMap.insert(QLatin1String("generatedlist"), &QtXmlToSphinx::handleIgnoredTag);
    m_handlerMap.insert(QLatin1String("tableofcontents"), &QtXmlToSphinx::handleIgnoredTag);
    m_handlerMap.insert(QLatin1String("quotefromfile"), &QtXmlToSphinx::handleIgnoredTag);
    m_handlerMap.insert(QLatin1String("skipto"), &QtXmlToSphinx::handleIgnoredTag);
    m_handlerMap.insert(QLatin1String("target"), &QtXmlToSphinx::handleTargetTag);
    m_handlerMap.insert(QLatin1String("page"), &QtXmlToSphinx::handlePageTag);
    m_handlerMap.insert(QLatin1String("group"), &QtXmlToSphinx::handlePageTag);

    // useless tags
    m_handlerMap.insert(QLatin1String("description"), &QtXmlToSphinx::handleUselessTag);
    m_handlerMap.insert(QLatin1String("definition"), &QtXmlToSphinx::handleUselessTag);
    m_handlerMap.insert(QLatin1String("printuntil"), &QtXmlToSphinx::handleUselessTag);
    m_handlerMap.insert(QLatin1String("relation"), &QtXmlToSphinx::handleUselessTag);

    // Doxygen tags
    m_handlerMap.insert(QLatin1String("title"), &QtXmlToSphinx::handleHeadingTag);
    m_handlerMap.insert(QLatin1String("ref"), &QtXmlToSphinx::handleParaTag);
    m_handlerMap.insert(QLatin1String("computeroutput"), &QtXmlToSphinx::handleParaTag);
    m_handlerMap.insert(QLatin1String("detaileddescription"), &QtXmlToSphinx::handleParaTag);
    m_handlerMap.insert(QLatin1String("name"), &QtXmlToSphinx::handleParaTag);
    m_handlerMap.insert(QLatin1String("listitem"), &QtXmlToSphinx::handleItemTag);
    m_handlerMap.insert(QLatin1String("parametername"), &QtXmlToSphinx::handleItemTag);
    m_handlerMap.insert(QLatin1String("parameteritem"), &QtXmlToSphinx::handleItemTag);
    m_handlerMap.insert(QLatin1String("ulink"), &QtXmlToSphinx::handleLinkTag);
    m_handlerMap.insert(QLatin1String("itemizedlist"), &QtXmlToSphinx::handleListTag);
    m_handlerMap.insert(QLatin1String("parameternamelist"), &QtXmlToSphinx::handleListTag);
    m_handlerMap.insert(QLatin1String("parameterlist"), &QtXmlToSphinx::handleListTag);

    // Doxygen ignored tags
    m_handlerMap.insert(QLatin1String("highlight"), &QtXmlToSphinx::handleIgnoredTag);
    m_handlerMap.insert(QLatin1String("linebreak"), &QtXmlToSphinx::handleIgnoredTag);
    m_handlerMap.insert(QLatin1String("programlisting"), &QtXmlToSphinx::handleIgnoredTag);
    m_handlerMap.insert(QLatin1String("xreftitle"), &QtXmlToSphinx::handleIgnoredTag);
    m_handlerMap.insert(QLatin1String("sp"), &QtXmlToSphinx::handleIgnoredTag);
    m_handlerMap.insert(QLatin1String("entry"), &QtXmlToSphinx::handleIgnoredTag);
    m_handlerMap.insert(QLatin1String("simplesect"), &QtXmlToSphinx::handleIgnoredTag);
    m_handlerMap.insert(QLatin1String("verbatim"), &QtXmlToSphinx::handleIgnoredTag);
    m_handlerMap.insert(QLatin1String("xrefsect"), &QtXmlToSphinx::handleIgnoredTag);
    m_handlerMap.insert(QLatin1String("xrefdescription"), &QtXmlToSphinx::handleIgnoredTag);

    m_result = transform(doc);
}

void QtXmlToSphinx::pushOutputBuffer()
{
    auto *buffer = new QString();
    m_buffers << buffer;
    m_output.setString(buffer);
}

QString QtXmlToSphinx::popOutputBuffer()
{
    Q_ASSERT(!m_buffers.isEmpty());
    QString* str = m_buffers.pop();
    QString strcpy(*str);
    delete str;
    m_output.setString(m_buffers.isEmpty() ? 0 : m_buffers.top());
    return strcpy;
}

QString QtXmlToSphinx::expandFunction(const QString& function) const
{
    const int firstDot = function.indexOf(QLatin1Char('.'));
    const AbstractMetaClass *metaClass = nullptr;
    if (firstDot != -1) {
        const auto className = QStringView{function}.left(firstDot);
        const AbstractMetaClassList &classes = m_generator->classes();
        for (const AbstractMetaClass *cls : classes) {
            if (cls->name() == className) {
                metaClass = cls;
                break;
            }
        }
    }

    return metaClass
        ? metaClass->typeEntry()->qualifiedTargetLangName()
          + function.right(function.size() - firstDot)
        : function;
}

QString QtXmlToSphinx::resolveContextForMethod(const QString& methodName) const
{
    const auto currentClass = QStringView{m_context}.split(QLatin1Char('.')).constLast();

    const AbstractMetaClass *metaClass = nullptr;
    const AbstractMetaClassList &classes = m_generator->classes();
    for (const AbstractMetaClass *cls : classes) {
        if (cls->name() == currentClass) {
            metaClass = cls;
            break;
        }
    }

    if (metaClass) {
        AbstractMetaFunctionList funcList;
        const AbstractMetaFunctionList &methods = metaClass->queryFunctionsByName(methodName);
        for (AbstractMetaFunction *func : methods) {
            if (methodName == func->name())
                funcList.append(func);
        }

        const AbstractMetaClass *implementingClass = nullptr;
        for (AbstractMetaFunction *func : qAsConst(funcList)) {
            implementingClass = func->implementingClass();
            if (implementingClass->name() == currentClass)
                break;
        }

        if (implementingClass)
            return implementingClass->typeEntry()->qualifiedTargetLangName();
    }

    return QLatin1Char('~') + m_context;
}

QString QtXmlToSphinx::transform(const QString& doc)
{
    Q_ASSERT(m_buffers.isEmpty());
    Indentation indentation(INDENT);
    if (doc.trimmed().isEmpty())
        return doc;

    pushOutputBuffer();

    QXmlStreamReader reader(doc);

    while (!reader.atEnd()) {
        QXmlStreamReader::TokenType token = reader.readNext();
        if (reader.hasError()) {
            QString message;
            QTextStream(&message) << "XML Error "
                << reader.errorString() << " at " << reader.lineNumber()
                << ':' << reader.columnNumber() << '\n' << doc;
            m_output << INDENT << message;
            qCWarning(lcShibokenDoc).noquote().nospace() << message;
            break;
        }

        if (token == QXmlStreamReader::StartElement) {
            const auto tagName = reader.name();
            TagHandler handler = m_handlerMap.value(tagName.toString(), &QtXmlToSphinx::handleUnknownTag);
            if (!m_handlers.isEmpty() && ( (m_handlers.top() == &QtXmlToSphinx::handleIgnoredTag) ||
                                           (m_handlers.top() == &QtXmlToSphinx::handleRawTag)) )
                handler = &QtXmlToSphinx::handleIgnoredTag;

            m_handlers.push(handler);
        }
        if (!m_handlers.isEmpty())
            (this->*(m_handlers.top()))(reader);

        if (token == QXmlStreamReader::EndElement) {
            m_handlers.pop();
            m_lastTagName = reader.name().toString();
        }
    }

    if (!m_inlineImages.isEmpty()) {
        // Write out inline image definitions stored in handleInlineImageTag().
        m_output << Qt::endl;
        for (const InlineImage &img : qAsConst(m_inlineImages))
            m_output << ".. |" << img.tag << "| image:: " << img.href << Qt::endl;
        m_output << Qt::endl;
        m_inlineImages.clear();
    }

    m_output.flush();
    QString retval = popOutputBuffer();
    Q_ASSERT(m_buffers.isEmpty());
    return retval;
}

static QString resolveFile(const QStringList &locations, const QString &path)
{
    for (QString location : locations) {
        location.append(QLatin1Char('/'));
        location.append(path);
        if (QFileInfo::exists(location))
            return location;
    }
    return QString();
}

QString QtXmlToSphinx::readFromLocations(const QStringList &locations, const QString &path,
                                         const QString &identifier, QString *errorMessage)
{
    QString resolvedPath;
    if (path.endsWith(QLatin1String(".cpp"))) {
        const QString pySnippet = path.left(path.size() - 3) + QLatin1String("py");
        resolvedPath = resolveFile(locations, pySnippet);
    }
    if (resolvedPath.isEmpty())
        resolvedPath = resolveFile(locations, path);
    if (resolvedPath.isEmpty()) {
        QTextStream(errorMessage) << "Could not resolve \"" << path << "\" in \""
           << locations.join(QLatin1String("\", \""));
        return QString(); // null
    }
    qCDebug(lcShibokenDoc).noquote().nospace() << "snippet file " << path
        << " [" << identifier << ']' << " resolved to " << resolvedPath;
    return readFromLocation(resolvedPath, identifier, errorMessage);
}

QString QtXmlToSphinx::readFromLocation(const QString &location, const QString &identifier,
                                        QString *errorMessage)
{
    QFile inputFile;
    inputFile.setFileName(location);
    if (!inputFile.open(QIODevice::ReadOnly)) {
        QTextStream(errorMessage) << "Could not read code snippet file: "
            << QDir::toNativeSeparators(inputFile.fileName())
            << ": " << inputFile.errorString();
        return QString(); // null
    }

    QString code = QLatin1String(""); // non-null
    if (identifier.isEmpty()) {
        while (!inputFile.atEnd())
            code += QString::fromUtf8(inputFile.readLine());
        return code;
    }

    const QRegularExpression searchString(QLatin1String("//!\\s*\\[")
                                          + identifier + QLatin1String("\\]"));
    Q_ASSERT(searchString.isValid());
    static const QRegularExpression codeSnippetCode(QLatin1String("//!\\s*\\[[\\w\\d\\s]+\\]"));
    Q_ASSERT(codeSnippetCode.isValid());

    bool getCode = false;

    while (!inputFile.atEnd()) {
        QString line = QString::fromUtf8(inputFile.readLine());
        if (getCode && !line.contains(searchString)) {
            line.remove(codeSnippetCode);
            code += line;
        } else if (line.contains(searchString)) {
            if (getCode)
                break;
            getCode = true;
        }
    }

    if (!getCode) {
        QTextStream(errorMessage) << "Code snippet file found ("
            << QDir::toNativeSeparators(location) << "), but snippet ["
            << identifier << "] not found.";
        return QString(); // null
    }

    return code;
}

void QtXmlToSphinx::handleHeadingTag(QXmlStreamReader& reader)
{
    static int headingSize = 0;
    static char type;
    static char types[] = { '-', '^' };
    QXmlStreamReader::TokenType token = reader.tokenType();
    if (token == QXmlStreamReader::StartElement) {
        uint typeIdx = reader.attributes().value(QLatin1String("level")).toUInt();
        if (typeIdx >= sizeof(types))
            type = types[sizeof(types)-1];
        else
            type = types[typeIdx];
    } else if (token == QXmlStreamReader::EndElement) {
        m_output << Pad(type, headingSize) << Qt::endl << Qt::endl;
    } else if (token == QXmlStreamReader::Characters) {
        m_output << Qt::endl << Qt::endl;
        headingSize = writeEscapedRstText(m_output, reader.text().trimmed());
        m_output << Qt::endl;
    }
}

void QtXmlToSphinx::handleParaTag(QXmlStreamReader& reader)
{
    QXmlStreamReader::TokenType token = reader.tokenType();
    if (token == QXmlStreamReader::StartElement) {
        pushOutputBuffer();
    } else if (token == QXmlStreamReader::EndElement) {
        QString result = popOutputBuffer().simplified();
        if (result.startsWith(QLatin1String("**Warning:**")))
            result.replace(0, 12, QLatin1String(".. warning:: "));
        else if (result.startsWith(QLatin1String("**Note:**")))
            result.replace(0, 9, QLatin1String(".. note:: "));

        m_output << INDENT << result << Qt::endl << Qt::endl;
    } else if (token == QXmlStreamReader::Characters) {
        const auto  text = reader.text();
        const QChar end = lastChar(m_output);
        if (!text.isEmpty() && INDENT.indent == 0 && !end.isNull()) {
            QChar start = text[0];
            if ((end == QLatin1Char('*') || end == QLatin1Char('`')) && start != QLatin1Char(' ') && !start.isPunct())
                m_output << '\\';
        }
        m_output << INDENT << escape(text);
    }
}

void QtXmlToSphinx::handleItalicTag(QXmlStreamReader& reader)
{
    QXmlStreamReader::TokenType token = reader.tokenType();
    if (token == QXmlStreamReader::StartElement || token == QXmlStreamReader::EndElement) {
        m_insideItalic = !m_insideItalic;
        m_output << '*';
    } else if (token == QXmlStreamReader::Characters) {
        m_output << escape(reader.text().trimmed());
    }
}

void QtXmlToSphinx::handleBoldTag(QXmlStreamReader& reader)
{
    QXmlStreamReader::TokenType token = reader.tokenType();
    if (token == QXmlStreamReader::StartElement || token == QXmlStreamReader::EndElement) {
        m_insideBold = !m_insideBold;
        m_output << "**";
    } else if (token == QXmlStreamReader::Characters) {
        m_output << escape(reader.text().trimmed());
    }
}

void QtXmlToSphinx::handleArgumentTag(QXmlStreamReader& reader)
{
    QXmlStreamReader::TokenType token = reader.tokenType();
    if (token == QXmlStreamReader::StartElement || token == QXmlStreamReader::EndElement)
        m_output << "``";
    else if (token == QXmlStreamReader::Characters)
        m_output << reader.text().trimmed();
}

static inline QString functionLinkType() { return QStringLiteral("function"); }
static inline QString classLinkType() { return QStringLiteral("class"); }

static inline QString fixLinkType(QStringView type)
{
    // TODO: create a flag PROPERTY-AS-FUNCTION to ask if the properties
    // are recognized as such or not in the binding
    if (type == QLatin1String("property"))
        return functionLinkType();
    if (type == QLatin1String("typedef"))
        return classLinkType();
    return type.toString();
}

static inline QString linkSourceAttribute(const QString &type)
{
    if (type == functionLinkType() || type == classLinkType())
        return QLatin1String("raw");
    return type == QLatin1String("enum") || type == QLatin1String("page")
        ? type : QLatin1String("href");
}

// "See also" links may appear as nested links:
//     <see-also>QAbstractXmlReceiver<link raw="isValid()" href="qxmlquery.html#isValid" type="function">isValid()</link>
//     which is handled in handleLinkTag
// or direct text:
//     <see-also>rootIsDecorated()</see-also>
//     which is handled here.

void QtXmlToSphinx::handleSeeAlsoTag(QXmlStreamReader& reader)
{
    switch (reader.tokenType()) {
    case QXmlStreamReader::StartElement:
        m_output << INDENT << ".. seealso:: ";
        break;
    case QXmlStreamReader::Characters: {
        // Direct embedded link: <see-also>rootIsDecorated()</see-also>
        const auto  textR = reader.text().trimmed();
        if (!textR.isEmpty()) {
            const QString text = textR.toString();
            if (m_seeAlsoContext.isNull()) {
                const QString type = text.endsWith(QLatin1String("()"))
                    ? functionLinkType() : classLinkType();
                m_seeAlsoContext.reset(handleLinkStart(type, text));
            }
            handleLinkText(m_seeAlsoContext.data(), text);
        }
    }
        break;
    case QXmlStreamReader::EndElement:
        if (!m_seeAlsoContext.isNull()) { // direct, no nested </link> seen
            handleLinkEnd(m_seeAlsoContext.data());
            m_seeAlsoContext.reset();
        }
        m_output << Qt::endl << Qt::endl;
        break;
    default:
        break;
    }
}

static inline QString fallbackPathAttribute() { return QStringLiteral("path"); }

static inline bool snippetComparison()
{
    return ReportHandler::debugLevel() >= ReportHandler::FullDebug;
}

template <class Indent> // const char*/class Indentor
void formatSnippet(QTextStream &str, Indent indent, const QString &snippet)
{
    const auto lines = QStringView{snippet}.split(QLatin1Char('\n'));
    for (const auto &line : lines) {
        if (!line.trimmed().isEmpty())
            str << indent << line;
        str << Qt::endl;
    }
}

static QString msgSnippetComparison(const QString &location, const QString &identifier,
                                    const QString &pythonCode, const QString &fallbackCode)
{
    QString result;
    QTextStream str(&result);
    str << "Python snippet " << location;
    if (!identifier.isEmpty())
        str << " [" << identifier << ']';
    str << ":\n";
    formatSnippet(str, "  ", pythonCode);
    str << "Corresponding fallback snippet:\n";
    formatSnippet(str, "  ", fallbackCode);
    str << "-- end --\n";
    return result;
}

void QtXmlToSphinx::handleSnippetTag(QXmlStreamReader& reader)
{
    QXmlStreamReader::TokenType token = reader.tokenType();
    if (token == QXmlStreamReader::StartElement) {
        const bool consecutiveSnippet = m_lastTagName == QLatin1String("snippet")
            || m_lastTagName == QLatin1String("dots") || m_lastTagName == QLatin1String("codeline");
        if (consecutiveSnippet) {
            m_output.flush();
            m_output.string()->chop(2);
        }
        QString location = reader.attributes().value(QLatin1String("location")).toString();
        QString identifier = reader.attributes().value(QLatin1String("identifier")).toString();
        QString errorMessage;
        const QString pythonCode =
            readFromLocations(m_generator->codeSnippetDirs(), location, identifier, &errorMessage);
        if (!errorMessage.isEmpty())
            qCWarning(lcShibokenDoc, "%s", qPrintable(msgTagWarning(reader, m_context, m_lastTagName, errorMessage)));
        // Fall back to C++ snippet when "path" attribute is present.
        // Also read fallback snippet when comparison is desired.
        QString fallbackCode;
        if ((pythonCode.isEmpty() || snippetComparison())
            && reader.attributes().hasAttribute(fallbackPathAttribute())) {
            const QString fallback = reader.attributes().value(fallbackPathAttribute()).toString();
            if (QFileInfo::exists(fallback)) {
                if (pythonCode.isEmpty())
                    qCWarning(lcShibokenDoc, "%s", qPrintable(msgFallbackWarning(reader, m_context, m_lastTagName, location, identifier, fallback)));
                fallbackCode = readFromLocation(fallback, identifier, &errorMessage);
                if (!errorMessage.isEmpty())
                    qCWarning(lcShibokenDoc, "%s", qPrintable(msgTagWarning(reader, m_context, m_lastTagName, errorMessage)));
            }
        }

        if (!pythonCode.isEmpty() && !fallbackCode.isEmpty() && snippetComparison())
            qCDebug(lcShibokenDoc, "%s", qPrintable(msgSnippetComparison(location, identifier, pythonCode, fallbackCode)));

        if (!consecutiveSnippet)
            m_output << INDENT << "::\n\n";

        Indentation indentation(INDENT);
        const QString code = pythonCode.isEmpty() ? fallbackCode : pythonCode;
        if (code.isEmpty())
            m_output << INDENT << "<Code snippet \"" << location << ':' << identifier << "\" not found>\n";
        else
            formatSnippet(m_output, INDENT, code);
        m_output << Qt::endl;
    }
}
void QtXmlToSphinx::handleDotsTag(QXmlStreamReader& reader)
{
    QXmlStreamReader::TokenType token = reader.tokenType();
    if (token == QXmlStreamReader::StartElement) {
        const bool consecutiveSnippet = m_lastTagName == QLatin1String("snippet")
            || m_lastTagName == QLatin1String("dots") || m_lastTagName == QLatin1String("codeline");
        if (consecutiveSnippet) {
            m_output.flush();
            m_output.string()->chop(2);
        } else {
            m_output << INDENT << "::\n\n";
        }
        Indentation indentation(INDENT);
        pushOutputBuffer();
        m_output << INDENT;
        int indent = reader.attributes().value(QLatin1String("indent")).toInt();
        for (int i = 0; i < indent; ++i)
            m_output << ' ';
    } else if (token == QXmlStreamReader::Characters) {
        m_output << reader.text().toString();
    } else if (token == QXmlStreamReader::EndElement) {
        m_output << popOutputBuffer() << "\n\n\n";
    }
}

void QtXmlToSphinx::handleTableTag(QXmlStreamReader& reader)
{
    QXmlStreamReader::TokenType token = reader.tokenType();
    if (token == QXmlStreamReader::StartElement) {
        m_currentTable.clear();
        m_tableHasHeader = false;
    } else if (token == QXmlStreamReader::EndElement) {
        // write the table on m_output
        m_currentTable.setHeaderEnabled(m_tableHasHeader);
        m_currentTable.normalize();
        m_output << ensureEndl << m_currentTable;
        m_currentTable.clear();
    }
}

void QtXmlToSphinx::handleTermTag(QXmlStreamReader& reader)
{
    QXmlStreamReader::TokenType token = reader.tokenType();
    if (token == QXmlStreamReader::StartElement) {
        pushOutputBuffer();
    } else if (token == QXmlStreamReader::Characters) {
        m_output << reader.text().toString().replace(QLatin1String("::"), QLatin1String("."));
    } else if (token == QXmlStreamReader::EndElement) {
        TableCell cell;
        cell.data = popOutputBuffer().trimmed();
        m_currentTable.appendRow(TableRow(1, cell));
    }
}


void QtXmlToSphinx::handleItemTag(QXmlStreamReader& reader)
{
    QXmlStreamReader::TokenType token = reader.tokenType();
    if (token == QXmlStreamReader::StartElement) {
        if (m_currentTable.isEmpty())
            m_currentTable.appendRow({});
        TableRow& row = m_currentTable.last();
        TableCell cell;
        cell.colSpan = reader.attributes().value(QLatin1String("colspan")).toShort();
        cell.rowSpan = reader.attributes().value(QLatin1String("rowspan")).toShort();
        row << cell;
        pushOutputBuffer();
    } else if (token == QXmlStreamReader::EndElement) {
        QString data = popOutputBuffer().trimmed();
        if (!m_currentTable.isEmpty()) {
            TableRow& row = m_currentTable.last();
            if (!row.isEmpty())
                row.last().data = data;
        }
    }
}

void QtXmlToSphinx::handleRowTag(QXmlStreamReader& reader)
{
    QXmlStreamReader::TokenType token = reader.tokenType();
    if (token == QXmlStreamReader::StartElement) {
        m_tableHasHeader = reader.name() == QLatin1String("header");
        m_currentTable.appendRow({});
    }
}

enum ListType { BulletList, OrderedList, EnumeratedList };

static inline ListType webXmlListType(QStringView t)
{
    if (t == QLatin1String("enum"))
        return EnumeratedList;
    if (t == QLatin1String("ordered"))
        return OrderedList;
    return BulletList;
}

void QtXmlToSphinx::handleListTag(QXmlStreamReader& reader)
{
    // BUG We do not support a list inside a table cell
    static ListType listType = BulletList;
    QXmlStreamReader::TokenType token = reader.tokenType();
    if (token == QXmlStreamReader::StartElement) {
        listType = webXmlListType(reader.attributes().value(QLatin1String("type")));
        if (listType == EnumeratedList) {
            m_currentTable.appendRow(TableRow{TableCell(QLatin1String("Constant")),
                                              TableCell(QLatin1String("Description"))});
            m_tableHasHeader = true;
        }
        INDENT.indent--;
    } else if (token == QXmlStreamReader::EndElement) {
        INDENT.indent++;
        if (!m_currentTable.isEmpty()) {
            switch (listType) {
            case BulletList:
            case OrderedList: {
                m_output << Qt::endl;
                const char *separator = listType == BulletList ? "* " : "#. ";
                const char *indent    = listType == BulletList ? "  " : "   ";
                for (const TableCell &cell : m_currentTable.constFirst()) {
                    const auto itemLines = QStringView{cell.data}.split(QLatin1Char('\n'));
                    m_output << INDENT << separator << itemLines.constFirst() << Qt::endl;
                    for (int i = 1, max = itemLines.count(); i < max; ++i)
                        m_output << INDENT << indent << itemLines[i] << Qt::endl;
                }
                m_output << Qt::endl;
            }
                break;
            case EnumeratedList:
                m_currentTable.setHeaderEnabled(m_tableHasHeader);
                m_currentTable.normalize();
                m_output << ensureEndl << m_currentTable;
                break;
            }
        }
        m_currentTable.clear();
    }
}

void QtXmlToSphinx::handleLinkTag(QXmlStreamReader& reader)
{
    switch (reader.tokenType()) {
    case QXmlStreamReader::StartElement: {
        // <link> embedded in <see-also> means the characters of <see-also> are no link.
        m_seeAlsoContext.reset();
        const QString type = fixLinkType(reader.attributes().value(QLatin1String("type")));
        const QString ref = reader.attributes().value(linkSourceAttribute(type)).toString();
        m_linkContext.reset(handleLinkStart(type, ref));
    }
        break;
    case QXmlStreamReader::Characters:
        Q_ASSERT(!m_linkContext.isNull());
        handleLinkText(m_linkContext.data(), reader.text().toString());
        break;
    case QXmlStreamReader::EndElement:
        Q_ASSERT(!m_linkContext.isNull());
        handleLinkEnd(m_linkContext.data());
        m_linkContext.reset();
        break;
    default:
        break;
    }
}

QtXmlToSphinx::LinkContext *QtXmlToSphinx::handleLinkStart(const QString &type, QString ref) const
{
    ref.replace(QLatin1String("::"), QLatin1String("."));
    ref.remove(QLatin1String("()"));
    auto *result = new LinkContext(ref);

    if (m_insideBold)
        result->flags |= LinkContext::InsideBold;
    else if (m_insideItalic)
        result->flags |= LinkContext::InsideItalic;

    if (type == functionLinkType() && !m_context.isEmpty()) {
        result->type = LinkContext::Method;
        const auto rawlinklist = QStringView{result->linkRef}.split(QLatin1Char('.'));
        if (rawlinklist.size() == 1 || rawlinklist.constFirst() == m_context) {
            QString context = resolveContextForMethod(rawlinklist.constLast().toString());
            if (!result->linkRef.startsWith(context))
                result->linkRef.prepend(context + QLatin1Char('.'));
        } else {
            result->linkRef = expandFunction(result->linkRef);
        }
    } else if (type == functionLinkType() && m_context.isEmpty()) {
        result->type = LinkContext::Function;
    } else if (type == classLinkType()) {
        result->type = LinkContext::Class;
        if (const TypeEntry *type = TypeDatabase::instance()->findType(result->linkRef)) {
            result->linkRef = type->qualifiedTargetLangName();
        } else { // fall back to the old heuristic if the type wasn't found.
            const auto rawlinklist = QStringView{result->linkRef}.split(QLatin1Char('.'));
            QStringList splittedContext = m_context.split(QLatin1Char('.'));
            if (rawlinklist.size() == 1 || rawlinklist.constFirst() == splittedContext.constLast()) {
                splittedContext.removeLast();
                result->linkRef.prepend(QLatin1Char('~') + splittedContext.join(QLatin1Char('.'))
                                                 + QLatin1Char('.'));
            }
        }
    } else if (type == QLatin1String("enum")) {
        result->type = LinkContext::Attribute;
    } else if (type == QLatin1String("page")) {
        // Module, external web page or reference
        if (result->linkRef == m_generator->moduleName())
            result->type = LinkContext::Module;
        else if (result->linkRef.startsWith(QLatin1String("http")))
            result->type = LinkContext::External;
        else
            result->type = LinkContext::Reference;
    } else if (type == QLatin1String("external")) {
        result->type = LinkContext::External;
    } else {
        result->type = LinkContext::Reference;
    }
    return result;
}

// <link raw="Model/View Classes" href="model-view-programming.html#model-view-classes"
//  type="page" page="Model/View Programming">Model/View Classes</link>
// <link type="page" page="http://doc.qt.io/qt-5/class.html">QML types</link>
// <link raw="Qt Quick" href="qtquick-index.html" type="page" page="Qt Quick">Qt Quick</link>
// <link raw="QObject" href="qobject.html" type="class">QObject</link>
// <link raw="Qt::Window" href="qt.html#WindowType-enum" type="enum" enum="Qt::WindowType">Qt::Window</link>
// <link raw="QNetworkSession::reject()" href="qnetworksession.html#reject" type="function">QNetworkSession::reject()</link>

static QString fixLinkText(const QtXmlToSphinx::LinkContext *linkContext,
                           QString linktext)
{
    if (linkContext->type == QtXmlToSphinx::LinkContext::External
        || linkContext->type == QtXmlToSphinx::LinkContext::Reference) {
        return linktext;
    }
    // For the language reference documentation, strip the module name.
    // Clear the link text if that matches the function/class/enumeration name.
    const int lastSep = linktext.lastIndexOf(QLatin1String("::"));
    if (lastSep != -1)
        linktext.remove(0, lastSep + 2);
    else
         stripPythonQualifiers(&linktext);
    if (linkContext->linkRef == linktext)
        return QString();
    if ((linkContext->type & QtXmlToSphinx::LinkContext::FunctionMask) != 0
        && (linkContext->linkRef + QLatin1String("()")) == linktext) {
        return QString();
    }
    return  linktext;
}

void QtXmlToSphinx::handleLinkText(LinkContext *linkContext, const QString &linktext) const
{
    linkContext->linkText = fixLinkText(linkContext, linktext);
}

void QtXmlToSphinx::handleLinkEnd(LinkContext *linkContext)
{
    m_output << *linkContext;
}

// Copy images that are placed in a subdirectory "images" under the webxml files
// by qdoc to a matching subdirectory under the "rst/PySide2/<module>" directory
static bool copyImage(const QString &href, const QString &docDataDir,
                      const QString &context, const QString &outputDir,
                      QString *errorMessage)
{
    const QChar slash = QLatin1Char('/');
    const int lastSlash = href.lastIndexOf(slash);
    const QString imagePath = lastSlash != -1 ? href.left(lastSlash) : QString();
    const QString imageFileName = lastSlash != -1 ? href.right(href.size() - lastSlash - 1) : href;
    QFileInfo imageSource(docDataDir + slash + href);
    if (!imageSource.exists()) {
        QTextStream(errorMessage) << "Image " << href << " does not exist in "
            << QDir::toNativeSeparators(docDataDir);
        return false;
    }
    // Determine directory from context, "Pyside2.QtGui.QPainter" ->"Pyside2/QtGui".
    // FIXME: Not perfect yet, should have knowledge about namespaces (DataVis3D) or
    // nested classes "Pyside2.QtGui.QTouchEvent.QTouchPoint".
    QString relativeTargetDir = context;
    const int lastDot = relativeTargetDir.lastIndexOf(QLatin1Char('.'));
    if (lastDot != -1)
        relativeTargetDir.truncate(lastDot);
    relativeTargetDir.replace(QLatin1Char('.'), slash);
    if (!imagePath.isEmpty())
        relativeTargetDir += slash + imagePath;

    const QString targetDir = outputDir + slash + relativeTargetDir;
    const QString targetFileName = targetDir + slash + imageFileName;
    if (QFileInfo::exists(targetFileName))
        return true;
    if (!QFileInfo::exists(targetDir)) {
        const QDir outDir(outputDir);
        if (!outDir.mkpath(relativeTargetDir)) {
            QTextStream(errorMessage) << "Cannot create " << QDir::toNativeSeparators(relativeTargetDir)
                << " under " << QDir::toNativeSeparators(outputDir);
            return false;
        }
    }

    QFile source(imageSource.absoluteFilePath());
    if (!source.copy(targetFileName)) {
        QTextStream(errorMessage) << "Cannot copy " << QDir::toNativeSeparators(source.fileName())
            << " to " << QDir::toNativeSeparators(targetFileName) << ": "
            << source.errorString();
        return false;
    }
    qCDebug(lcShibokenDoc()).noquote().nospace() << __FUNCTION__ << " href=\""
        << href << "\", context=\"" << context << "\", docDataDir=\""
        << docDataDir << "\", outputDir=\"" << outputDir << "\", copied \""
        << source.fileName() << "\"->\"" << targetFileName << '"';
    return true;
}

bool QtXmlToSphinx::copyImage(const QString &href) const
{
    QString errorMessage;
    const bool result =
        ::copyImage(href, m_generator->docDataDir(), m_context,
                    m_generator->outputDirectory(), &errorMessage);
    if (!result)
        qCWarning(lcShibokenDoc, "%s", qPrintable(errorMessage));
    return result;
}

void QtXmlToSphinx::handleImageTag(QXmlStreamReader& reader)
{
    if (reader.tokenType() != QXmlStreamReader::StartElement)
        return;
    const QString href = reader.attributes().value(QLatin1String("href")).toString();
    if (copyImage(href))
        m_output << INDENT << ".. image:: " <<  href << Qt::endl << Qt::endl;
}

void QtXmlToSphinx::handleInlineImageTag(QXmlStreamReader& reader)
{
    if (reader.tokenType() != QXmlStreamReader::StartElement)
        return;
    const QString href = reader.attributes().value(QLatin1String("href")).toString();
    if (!copyImage(href))
        return;
    // Handle inline images by substitution references. Insert a unique tag
    // enclosed by '|' and define it further down. Determine tag from the base
    //file name with number.
    QString tag = href;
    int pos = tag.lastIndexOf(QLatin1Char('/'));
    if (pos != -1)
        tag.remove(0, pos + 1);
    pos = tag.indexOf(QLatin1Char('.'));
    if (pos != -1)
        tag.truncate(pos);
    tag += QString::number(m_inlineImages.size() + 1);
    m_inlineImages.append(InlineImage{tag, href});
    m_output << '|' << tag << '|' << ' ';
}

void QtXmlToSphinx::handleRawTag(QXmlStreamReader& reader)
{
    QXmlStreamReader::TokenType token = reader.tokenType();
    if (token == QXmlStreamReader::StartElement) {
        QString format = reader.attributes().value(QLatin1String("format")).toString();
        m_output << INDENT << ".. raw:: " << format.toLower() << Qt::endl << Qt::endl;
    } else if (token == QXmlStreamReader::Characters) {
        const auto lst(reader.text().split(QLatin1Char('\n')));
        for (const auto &row : lst)
            m_output << INDENT << INDENT << row << Qt::endl;
    } else if (token == QXmlStreamReader::EndElement) {
        m_output << Qt::endl << Qt::endl;
    }
}

void QtXmlToSphinx::handleCodeTag(QXmlStreamReader& reader)
{
    QXmlStreamReader::TokenType token = reader.tokenType();
    if (token == QXmlStreamReader::StartElement) {
        m_output << INDENT << "::\n\n";
        INDENT.indent++;
    } else if (token == QXmlStreamReader::Characters) {
        const auto lst(reader.text().split(QLatin1Char('\n')));
        for (const auto &row : lst)
            m_output << INDENT << INDENT << row << Qt::endl;
    } else if (token == QXmlStreamReader::EndElement) {
        m_output << Qt::endl << Qt::endl;
        INDENT.indent--;
    }
}

void QtXmlToSphinx::handleUnknownTag(QXmlStreamReader& reader)
{
    QXmlStreamReader::TokenType token = reader.tokenType();
    if (token == QXmlStreamReader::StartElement)
        qCDebug(lcShibokenDoc).noquote().nospace() << "Unknown QtDoc tag: \"" << reader.name().toString() << "\".";
}

void QtXmlToSphinx::handleSuperScriptTag(QXmlStreamReader& reader)
{
    QXmlStreamReader::TokenType token = reader.tokenType();
    if (token == QXmlStreamReader::StartElement) {
        m_output << " :sup:`";
        pushOutputBuffer();
    } else if (token == QXmlStreamReader::Characters) {
        m_output << reader.text().toString();
    } else if (token == QXmlStreamReader::EndElement) {
        m_output << popOutputBuffer();
        m_output << '`';
    }
}

void QtXmlToSphinx::handlePageTag(QXmlStreamReader &reader)
{
    if (reader.tokenType() != QXmlStreamReader::StartElement)
        return;

    const auto  title = reader.attributes().value(titleAttribute());
    if (!title.isEmpty())
        m_output << rstLabel(title.toString());

    const auto  fullTitle = reader.attributes().value(fullTitleAttribute());
    const int size = fullTitle.isEmpty()
       ? writeEscapedRstText(m_output, title)
       : writeEscapedRstText(m_output, fullTitle);

    m_output << Qt::endl << Pad('*', size) << Qt::endl << Qt::endl;
}

void QtXmlToSphinx::handleTargetTag(QXmlStreamReader &reader)
{
    if (reader.tokenType() != QXmlStreamReader::StartElement)
        return;
    const auto  name = reader.attributes().value(nameAttribute());
    if (!name.isEmpty())
        m_output << INDENT << rstLabel(name.toString());
}

void QtXmlToSphinx::handleIgnoredTag(QXmlStreamReader&)
{
}

void QtXmlToSphinx::handleUselessTag(QXmlStreamReader&)
{
    // Tag "description" just marks the init of "Detailed description" title.
    // Tag "definition" just marks enums. We have a different way to process them.
}

void QtXmlToSphinx::handleAnchorTag(QXmlStreamReader& reader)
{
    QXmlStreamReader::TokenType token = reader.tokenType();
    if (token == QXmlStreamReader::StartElement) {
        QString anchor;
        if (reader.attributes().hasAttribute(QLatin1String("id")))
            anchor = reader.attributes().value(QLatin1String("id")).toString();
        else if (reader.attributes().hasAttribute(QLatin1String("name")))
            anchor = reader.attributes().value(QLatin1String("name")).toString();
        if (!anchor.isEmpty() && m_opened_anchor != anchor) {
            m_opened_anchor = anchor;
            if (!m_context.isEmpty())
                anchor.prepend(m_context + QLatin1Char('_'));
            m_output << INDENT << rstLabel(anchor);
        }
   } else if (token == QXmlStreamReader::EndElement) {
       m_opened_anchor.clear();
   }
}

void QtXmlToSphinx::handleRstPassTroughTag(QXmlStreamReader& reader)
{
    if (reader.tokenType() == QXmlStreamReader::Characters)
        m_output << reader.text();
}

void QtXmlToSphinx::handleQuoteFileTag(QXmlStreamReader& reader)
{
    QXmlStreamReader::TokenType token = reader.tokenType();
    if (token == QXmlStreamReader::Characters) {
        QString location = reader.text().toString();
        location.prepend(m_generator->libSourceDir() + QLatin1Char('/'));
        QString errorMessage;
        QString code = readFromLocation(location, QString(), &errorMessage);
        if (!errorMessage.isEmpty())
            qCWarning(lcShibokenDoc, "%s", qPrintable(msgTagWarning(reader, m_context, m_lastTagName, errorMessage)));
        m_output << INDENT << "::\n\n";
        Indentation indentation(INDENT);
        if (code.isEmpty())
            m_output << INDENT << "<Code snippet \"" << location << "\" not found>\n";
        else
            formatCode(m_output, code, INDENT);
        m_output << Qt::endl;
    }
}

bool QtXmlToSphinx::convertToRst(QtDocGenerator *generator,
                                 const QString &sourceFileName,
                                 const QString &targetFileName,
                                 const QString &context, QString *errorMessage)
{
    QFile sourceFile(sourceFileName);
    if (!sourceFile.open(QIODevice::ReadOnly | QIODevice::Text)) {
        if (errorMessage)
            *errorMessage = msgCannotOpenForReading(sourceFile);
        return false;
    }
    const QString doc = QString::fromUtf8(sourceFile.readAll());
    sourceFile.close();

    FileOut targetFile(targetFileName);
    QtXmlToSphinx x(generator, doc, context);
    targetFile.stream << x;
    return targetFile.done(errorMessage) != FileOut::Failure;
}

void QtXmlToSphinx::Table::normalize()
{
    if (m_normalized || isEmpty())
        return;

    //QDoc3 generates tables with wrong number of columns. We have to
    //check and if necessary, merge the last columns.
    int maxCols = -1;
    for (const auto &row : qAsConst(m_rows)) {
        if (row.count() > maxCols)
            maxCols = row.count();
    }
    if (maxCols <= 0)
        return;
    // add col spans
    for (int row = 0; row < m_rows.count(); ++row) {
        for (int col = 0; col < m_rows.at(row).count(); ++col) {
            QtXmlToSphinx::TableCell& cell = m_rows[row][col];
            bool mergeCols = (col >= maxCols);
            if (cell.colSpan > 0) {
                QtXmlToSphinx::TableCell newCell;
                newCell.colSpan = -1;
                for (int i = 0, max = cell.colSpan-1; i < max; ++i) {
                    m_rows[row].insert(col + 1, newCell);
                }
                cell.colSpan = 0;
                col++;
            } else if (mergeCols) {
                m_rows[row][maxCols - 1].data += QLatin1Char(' ') + cell.data;
            }
        }
    }

    // row spans
    const int numCols = m_rows.constFirst().count();
    for (int col = 0; col < numCols; ++col) {
        for (int row = 0; row < m_rows.count(); ++row) {
            if (col < m_rows[row].count()) {
                QtXmlToSphinx::TableCell& cell = m_rows[row][col];
                if (cell.rowSpan > 0) {
                    QtXmlToSphinx::TableCell newCell;
                    newCell.rowSpan = -1;
                    int targetRow = row + 1;
                    const int targetEndRow =
                        std::min(targetRow + cell.rowSpan - 1, int(m_rows.count()));
                    cell.rowSpan = 0;
                    for ( ; targetRow < targetEndRow; ++targetRow)
                        m_rows[targetRow].insert(col, newCell);
                    row++;
                }
            }
        }
    }
    m_normalized = true;
}

QTextStream& operator<<(QTextStream& s, const QtXmlToSphinx::Table &table)
{
    table.format(s);
    return s;
}

void QtXmlToSphinx::Table::format (QTextStream& s) const
{
    if (isEmpty())
        return;

    if (!isNormalized()) {
        qCDebug(lcShibokenDoc) << "Attempt to print an unnormalized table!";
        return;
    }

    // calc width and height of each column and row
    const int headerColumnCount = m_rows.constFirst().count();
    QVector<int> colWidths(headerColumnCount);
    QVector<int> rowHeights(m_rows.count());
    for (int i = 0, maxI = m_rows.count(); i < maxI; ++i) {
        const QtXmlToSphinx::TableRow& row = m_rows.at(i);
        for (int j = 0, maxJ = std::min(row.count(), colWidths.size()); j < maxJ; ++j) {
            const auto rowLines = QStringView{row[j].data}.split(QLatin1Char('\n')); // cache this would be a good idea
            for (const auto &str : rowLines)
                colWidths[j] = std::max(colWidths[j], int(str.size()));
            rowHeights[i] = std::max(rowHeights[i], int(row[j].data.count(QLatin1Char('\n')) + 1));
        }
    }

    if (!*std::max_element(colWidths.begin(), colWidths.end()))
        return; // empty table (table with empty cells)

    // create a horizontal line to be used later.
    QString horizontalLine = QLatin1String("+");
    for (int i = 0, max = colWidths.count(); i < max; ++i) {
        horizontalLine += QString(colWidths.at(i), QLatin1Char('-'));
        horizontalLine += QLatin1Char('+');
    }

    // write table rows
    for (int i = 0, maxI = m_rows.count(); i < maxI; ++i) { // for each row
        const QtXmlToSphinx::TableRow& row = m_rows.at(i);

        // print line
        s << INDENT << '+';
        for (int col = 0; col < headerColumnCount; ++col) {
            char c;
            if (col >= row.length() || row[col].rowSpan == -1)
                c = ' ';
            else if (i == 1 && hasHeader())
                c = '=';
            else
                c = '-';
            s << Pad(c, colWidths.at(col)) << '+';
        }
        s << Qt::endl;


        // Print the table cells
        for (int rowLine = 0; rowLine < rowHeights[i]; ++rowLine) { // for each line in a row
            int j = 0;
            for (int maxJ = std::min(int(row.count()), headerColumnCount); j < maxJ; ++j) { // for each column
                const QtXmlToSphinx::TableCell& cell = row[j];
                const auto rowLines = QStringView{cell.data}.split(QLatin1Char('\n')); // FIXME: Cache this!!!
                if (!j) // First column, so we need print the identation
                    s << INDENT;

                if (!j || !cell.colSpan)
                    s << '|';
                else
                    s << ' ';
                if (rowLine < rowLines.count())
                    s << qSetFieldWidth(colWidths[j]) << Qt::left << rowLines.at(rowLine) << qSetFieldWidth(0);
                else
                    s << Pad(' ', colWidths.at(j));
            }
            for ( ; j < headerColumnCount; ++j) // pad
                s << '|' << Pad(' ', colWidths.at(j));
            s << "|\n";
        }
    }
    s << INDENT << horizontalLine << Qt::endl << Qt::endl;
}

static QString getFuncName(const AbstractMetaFunction* cppFunc) {
    static bool hashInitialized = false;
    static QHash<QString, QString> operatorsHash;
    if (!hashInitialized) {
        operatorsHash.insert(QLatin1String("operator+"), QLatin1String("__add__"));
        operatorsHash.insert(QLatin1String("operator+="), QLatin1String("__iadd__"));
        operatorsHash.insert(QLatin1String("operator-"), QLatin1String("__sub__"));
        operatorsHash.insert(QLatin1String("operator-="), QLatin1String("__isub__"));
        operatorsHash.insert(QLatin1String("operator*"), QLatin1String("__mul__"));
        operatorsHash.insert(QLatin1String("operator*="), QLatin1String("__imul__"));
        operatorsHash.insert(QLatin1String("operator/"), QLatin1String("__div__"));
        operatorsHash.insert(QLatin1String("operator/="), QLatin1String("__idiv__"));
        operatorsHash.insert(QLatin1String("operator%"), QLatin1String("__mod__"));
        operatorsHash.insert(QLatin1String("operator%="), QLatin1String("__imod__"));
        operatorsHash.insert(QLatin1String("operator<<"), QLatin1String("__lshift__"));
        operatorsHash.insert(QLatin1String("operator<<="), QLatin1String("__ilshift__"));
        operatorsHash.insert(QLatin1String("operator>>"), QLatin1String("__rshift__"));
        operatorsHash.insert(QLatin1String("operator>>="), QLatin1String("__irshift__"));
        operatorsHash.insert(QLatin1String("operator&"), QLatin1String("__and__"));
        operatorsHash.insert(QLatin1String("operator&="), QLatin1String("__iand__"));
        operatorsHash.insert(QLatin1String("operator|"), QLatin1String("__or__"));
        operatorsHash.insert(QLatin1String("operator|="), QLatin1String("__ior__"));
        operatorsHash.insert(QLatin1String("operator^"), QLatin1String("__xor__"));
        operatorsHash.insert(QLatin1String("operator^="), QLatin1String("__ixor__"));
        operatorsHash.insert(QLatin1String("operator=="), QLatin1String("__eq__"));
        operatorsHash.insert(QLatin1String("operator!="), QLatin1String("__ne__"));
        operatorsHash.insert(QLatin1String("operator<"), QLatin1String("__lt__"));
        operatorsHash.insert(QLatin1String("operator<="), QLatin1String("__le__"));
        operatorsHash.insert(QLatin1String("operator>"), QLatin1String("__gt__"));
        operatorsHash.insert(QLatin1String("operator>="), QLatin1String("__ge__"));
        hashInitialized = true;
    }

    QHash<QString, QString>::const_iterator it = operatorsHash.constFind(cppFunc->name());
    QString result = it != operatorsHash.cend() ? it.value() : cppFunc->name();
    result.replace(QLatin1String("::"), QLatin1String("."));
    return result;
}

QtDocGenerator::QtDocGenerator() : m_docParser(nullptr)
{
}

QtDocGenerator::~QtDocGenerator()
{
    delete m_docParser;
}

QString QtDocGenerator::fileNameSuffix() const
{
    return QLatin1String(".rst");
}

bool QtDocGenerator::shouldGenerate(const AbstractMetaClass *cls) const
{
    return Generator::shouldGenerate(cls)
        && cls->typeEntry()->type() != TypeEntry::SmartPointerType;
}

QString QtDocGenerator::fileNameForContext(const GeneratorContext &context) const
{
    const AbstractMetaClass *metaClass = context.metaClass();
    if (!context.forSmartPointer()) {
        return metaClass->name() + fileNameSuffix();
    }
    const AbstractMetaType *smartPointerType = context.preciseType();
    QString fileNameBase = getFileNameBaseForSmartPointer(smartPointerType, metaClass);
    return fileNameBase + fileNameSuffix();
}

void QtDocGenerator::writeFormattedText(QTextStream &s, const Documentation &doc,
                                        const AbstractMetaClass *metaClass,
                                        Documentation::Type docType)
{
    QString metaClassName;

    if (metaClass)
        metaClassName = metaClass->fullName();

    if (doc.format() == Documentation::Native) {
        QtXmlToSphinx x(this,doc.value(docType), metaClassName);
        s << x;
    } else {
<<<<<<< HEAD
        const QString &value = doc.value();
        const auto lines = QStringView{value}.split(QLatin1Char('\n'));
=======
        const QString &value = doc.value(docType);
        const QVector<QStringRef> lines = value.splitRef(QLatin1Char('\n'));
>>>>>>> b3b9a971
        int typesystemIndentation = std::numeric_limits<int>::max();
        // check how many spaces must be removed from the beginning of each line
        for (const auto &line : lines) {
            const auto it = std::find_if(line.cbegin(), line.cend(),
                                         [] (QChar c) { return !c.isSpace(); });
            if (it != line.cend())
                typesystemIndentation = qMin(typesystemIndentation, int(it - line.cbegin()));
        }
        if (typesystemIndentation == std::numeric_limits<int>::max())
            typesystemIndentation = 0;
        for (const auto &line : lines) {
            s << INDENT
                << (typesystemIndentation > 0 && typesystemIndentation < line.size()
                    ? line.right(line.size() - typesystemIndentation) : line)
                << Qt::endl;
        }
    }

    s << Qt::endl;
}

static void writeInheritedByList(QTextStream& s, const AbstractMetaClass* metaClass, const AbstractMetaClassList& allClasses)
{
    AbstractMetaClassList res;
    for (AbstractMetaClass *c : allClasses) {
        if (c != metaClass && c->inheritsFrom(metaClass))
            res << c;
    }

    if (res.isEmpty())
        return;

    s << "**Inherited by:** ";
    QStringList classes;
    for (AbstractMetaClass *c : qAsConst(res))
        classes << QLatin1String(":ref:`") + c->name() + QLatin1Char('`');
    s << classes.join(QLatin1String(", ")) << Qt::endl << Qt::endl;
}

// Extract the <brief> section from a WebXML (class) documentation and remove it
// from the source.
static bool extractBrief(Documentation *sourceDoc, Documentation *brief)
{
    if (sourceDoc->format() != Documentation::Native)
        return false;
    QString value = sourceDoc->value();
    const int briefStart = value.indexOf(briefStartElement());
    if (briefStart < 0)
        return false;
    const int briefEnd = value.indexOf(briefEndElement(), briefStart + briefStartElement().size());
    if (briefEnd < briefStart)
        return false;
    const int briefLength = briefEnd + briefEndElement().size() - briefStart;
    brief->setFormat(Documentation::Native);
    QString briefValue = value.mid(briefStart, briefLength);
    briefValue.insert(briefValue.size() - briefEndElement().size(),
                      QLatin1String("<rst> More_...</rst>"));
    brief->setValue(briefValue);
    value.remove(briefStart, briefLength);
    sourceDoc->setValue(value);
    return true;
}

void QtDocGenerator::generateClass(QTextStream &s, const GeneratorContext &classContext)
{
    const AbstractMetaClass *metaClass = classContext.metaClass();
    qCDebug(lcShibokenDoc).noquote().nospace() << "Generating Documentation for " << metaClass->fullName();

    m_packages[metaClass->package()] << fileNameForContext(classContext);

    m_docParser->setPackageName(metaClass->package());
    m_docParser->fillDocumentation(const_cast<AbstractMetaClass*>(metaClass));

    QString className = metaClass->name();
    s << ".. _" << className << ":" << "\n\n";
    s << ".. currentmodule:: " << metaClass->package() << "\n\n\n";

    s << className << Qt::endl;
    s << Pad('*', className.count()) << Qt::endl << Qt::endl;

    auto documentation = metaClass->documentation();
    Documentation brief;
    if (extractBrief(&documentation, &brief))
        writeFormattedText(s, brief.value(), metaClass);

    s << ".. inheritance-diagram:: " << metaClass->fullName() << Qt::endl
      << "    :parts: 2" << Qt::endl << Qt::endl;
    // TODO: This would be a parameter in the future...


    writeInheritedByList(s, metaClass, classes());

    const auto version = versionOf(metaClass->typeEntry());
    if (!version.isNull())
        s << rstVersionAdded(version);
    if (metaClass->attributes().testFlag(AbstractMetaAttributes::Deprecated))
        s << rstDeprecationNote("class");

    writeFunctionList(s, metaClass);

    //Function list
    AbstractMetaFunctionList functionList = metaClass->functions();
    std::sort(functionList.begin(), functionList.end(), functionSort);

    s << "\nDetailed Description\n"
           "--------------------\n\n"
        << ".. _More:\n";

    writeInjectDocumentation(s, TypeSystem::DocModificationPrepend, metaClass, nullptr);
    if (!writeInjectDocumentation(s, TypeSystem::DocModificationReplace, metaClass, nullptr))
        writeFormattedText(s, documentation.value(), metaClass);

    if (!metaClass->isNamespace())
        writeConstructors(s, metaClass);
    writeEnums(s, metaClass);
    if (!metaClass->isNamespace())
        writeFields(s, metaClass);


    QStringList uniqueFunctions;
    for (AbstractMetaFunction *func : qAsConst(functionList)) {
        if (shouldSkip(func))
            continue;

        if (func->isStatic())
            s <<  ".. staticmethod:: ";
        else
            s <<  ".. method:: ";

        writeFunction(s, metaClass, func, !uniqueFunctions.contains(func->name()));
        uniqueFunctions.append(func->name());
    }

    writeInjectDocumentation(s, TypeSystem::DocModificationAppend, metaClass, nullptr);
}

void QtDocGenerator::writeFunctionList(QTextStream& s, const AbstractMetaClass* cppClass)
{
    QStringList functionList;
    QStringList virtualList;
    QStringList signalList;
    QStringList slotList;
    QStringList staticFunctionList;

    const AbstractMetaFunctionList &classFunctions = cppClass->functions();
    for (AbstractMetaFunction *func : classFunctions) {
        if (shouldSkip(func))
            continue;

        QString className;
        if (!func->isConstructor())
            className = cppClass->fullName() + QLatin1Char('.');
        else if (func->implementingClass() && func->implementingClass()->enclosingClass())
            className = func->implementingClass()->enclosingClass()->fullName() + QLatin1Char('.');
        QString funcName = getFuncName(func);

        QString str = QLatin1String("def :meth:`");

        str += funcName;
        str += QLatin1Char('<');
        if (!funcName.startsWith(className))
            str += className;
        str += funcName;
        str += QLatin1String(">` (");
        str += parseArgDocStyle(cppClass, func);
        str += QLatin1Char(')');

        if (func->isStatic())
            staticFunctionList << str;
        else if (func->isVirtual())
            virtualList << str;
        else if (func->isSignal())
            signalList << str;
        else if (func->isSlot())
            slotList << str;
        else
            functionList << str;
    }

    if (!functionList.isEmpty() || !staticFunctionList.isEmpty()) {
        QtXmlToSphinx::Table functionTable;

        s << "\nSynopsis\n--------\n\n";

        writeFunctionBlock(s, QLatin1String("Functions"), functionList);
        writeFunctionBlock(s, QLatin1String("Virtual functions"), virtualList);
        writeFunctionBlock(s, QLatin1String("Slots"), slotList);
        writeFunctionBlock(s, QLatin1String("Signals"), signalList);
        writeFunctionBlock(s, QLatin1String("Static functions"), staticFunctionList);
    }
}

void QtDocGenerator::writeFunctionBlock(QTextStream& s, const QString& title, QStringList& functions)
{
    if (!functions.isEmpty()) {
        s << title << Qt::endl
          << QString(title.size(), QLatin1Char('^')) << Qt::endl;

        std::sort(functions.begin(), functions.end());

        s << ".. container:: function_list\n\n";
        Indentation indentation(INDENT);
        for (const QString &func : qAsConst(functions))
            s << INDENT << '*' << ' ' << func << Qt::endl;

        s << Qt::endl << Qt::endl;
    }
}

void QtDocGenerator::writeEnums(QTextStream& s, const AbstractMetaClass* cppClass)
{
    static const QString section_title = QLatin1String(".. attribute:: ");

    const AbstractMetaEnumList &enums = cppClass->enums();
    for (AbstractMetaEnum *en : enums) {
        s << section_title << cppClass->fullName() << '.' << en->name() << Qt::endl << Qt::endl;
        writeFormattedText(s, en->documentation().value(), cppClass);
        const auto version = versionOf(en->typeEntry());
        if (!version.isNull())
            s << rstVersionAdded(version);
    }

}

void QtDocGenerator::writeFields(QTextStream& s, const AbstractMetaClass* cppClass)
{
    static const QString section_title = QLatin1String(".. attribute:: ");

    const AbstractMetaFieldList &fields = cppClass->fields();
    for (AbstractMetaField *field : fields) {
        s << section_title << cppClass->fullName() << "." << field->name() << Qt::endl << Qt::endl;
        //TODO: request for member ‘documentation’ is ambiguous
        writeFormattedText(s, field->AbstractMetaAttributes::documentation().value(), cppClass);
    }
}

void QtDocGenerator::writeConstructors(QTextStream& s, const AbstractMetaClass* cppClass)
{
    static const QString sectionTitle = QLatin1String(".. class:: ");

    AbstractMetaFunctionList lst = cppClass->queryFunctions(AbstractMetaClass::Constructors | AbstractMetaClass::Visible);
    for (int i = lst.size() - 1; i >= 0; --i) {
        if (lst.at(i)->isModifiedRemoved() || lst.at(i)->functionType() == AbstractMetaFunction::MoveConstructorFunction)
            lst.removeAt(i);
    }

    bool first = true;
    QHash<QString, AbstractMetaArgument*> arg_map;

    IndentorBase<1> indent1;
    indent1.indent = INDENT.total();
    if (lst.isEmpty()) {
        s << sectionTitle << cppClass->fullName();
    } else {
        for (AbstractMetaFunction *func : qAsConst(lst)) {
            s << indent1;
            if (first) {
                first = false;
                s << sectionTitle;
                indent1.indent += sectionTitle.size();
            }
            s << functionSignature(cppClass, func) << "\n\n";

            const auto version = versionOf(func->typeEntry());
            if (!version.isNull())
                s << indent1 << rstVersionAdded(version);
            if (func->attributes().testFlag(AbstractMetaAttributes::Deprecated))
                s << indent1 << rstDeprecationNote("constructor");

            const AbstractMetaArgumentList &arguments = func->arguments();
            for (AbstractMetaArgument *arg : arguments) {
                if (!arg_map.contains(arg->name())) {
                    arg_map.insert(arg->name(), arg);
                }
            }
        }
    }

    s << Qt::endl;

    for (QHash<QString, AbstractMetaArgument*>::const_iterator it = arg_map.cbegin(), end = arg_map.cend(); it != end; ++it) {
        Indentation indentation(INDENT, 2);
        writeParameterType(s, cppClass, it.value());
    }

    s << Qt::endl;

    for (AbstractMetaFunction *func : qAsConst(lst))
        writeFormattedText(s, func->documentation().value(), cppClass);
}

QString QtDocGenerator::parseArgDocStyle(const AbstractMetaClass* /* cppClass */,
                                         const AbstractMetaFunction* func)
{
    QString ret;
    int optArgs = 0;

    const AbstractMetaArgumentList &arguments = func->arguments();
    for (AbstractMetaArgument *arg : arguments) {

        if (func->argumentRemoved(arg->argumentIndex() + 1))
            continue;

        bool thisIsoptional = !arg->defaultValueExpression().isEmpty();
        if (optArgs || thisIsoptional) {
            ret += QLatin1Char('[');
            optArgs++;
        }

        if (arg->argumentIndex() > 0)
            ret += QLatin1String(", ");

        ret += arg->name();

        if (thisIsoptional) {
            QString defValue = arg->defaultValueExpression();
            if (defValue == QLatin1String("QString()")) {
                defValue = QLatin1String("\"\"");
            } else if (defValue == QLatin1String("QStringList()")
                       || defValue.startsWith(QLatin1String("QVector"))
                       || defValue.startsWith(QLatin1String("QList"))) {
                defValue = QLatin1String("list()");
            } else if (defValue == QLatin1String("QVariant()")) {
                defValue = none();
            } else {
                defValue.replace(QLatin1String("::"), QLatin1String("."));
                if (defValue == QLatin1String("nullptr"))
                    defValue = none();
                else if (defValue == QLatin1String("0") && arg->type()->isObject())
                    defValue = none();
            }
            ret += QLatin1Char('=') + defValue;
        }
    }

    ret += QString(optArgs, QLatin1Char(']'));
    return ret;
}

void QtDocGenerator::writeDocSnips(QTextStream &s,
                                 const CodeSnipList &codeSnips,
                                 TypeSystem::CodeSnipPosition position,
                                 TypeSystem::Language language)
{
    Indentation indentation(INDENT);
    QStringList invalidStrings;
    const static QString startMarkup = QLatin1String("[sphinx-begin]");
    const static QString endMarkup = QLatin1String("[sphinx-end]");

    invalidStrings << QLatin1String("*") << QLatin1String("//") << QLatin1String("/*") << QLatin1String("*/");

    for (const CodeSnip &snip : codeSnips) {
        if ((snip.position != position) ||
            !(snip.language & language))
            continue;

        QString code = snip.code();
        while (code.contains(startMarkup) && code.contains(endMarkup)) {
            int startBlock = code.indexOf(startMarkup) + startMarkup.size();
            int endBlock = code.indexOf(endMarkup);

            if ((startBlock == -1) || (endBlock == -1))
                break;

            QString codeBlock = code.mid(startBlock, endBlock - startBlock);
            const QStringList rows = codeBlock.split(QLatin1Char('\n'));
            int currentRow = 0;
            int offset = 0;

            for (QString row : rows) {
                for (const QString &invalidString : qAsConst(invalidStrings))
                    row.remove(invalidString);

                if (row.trimmed().size() == 0) {
                    if (currentRow == 0)
                        continue;
                    s << Qt::endl;
                }

                if (currentRow == 0) {
                    //find offset
                    for (auto c : row) {
                        if (c == QLatin1Char(' '))
                            offset++;
                        else if (c == QLatin1Char('\n'))
                            offset = 0;
                        else
                            break;
                    }
                }
                s << QStringView{row}.mid(offset) << Qt::endl;
                currentRow++;
            }

            code = code.mid(endBlock+endMarkup.size());
        }
    }
}

bool QtDocGenerator::writeInjectDocumentation(QTextStream& s,
                                            TypeSystem::DocModificationMode mode,
                                            const AbstractMetaClass* cppClass,
                                            const AbstractMetaFunction* func)
{
    Indentation indentation(INDENT);
    bool didSomething = false;

    const DocModificationList &mods = cppClass->typeEntry()->docModifications();
    for (const DocModification &mod : mods) {
        if (mod.mode() == mode) {
            bool modOk = func ? mod.signature() == func->minimalSignature() : mod.signature().isEmpty();

            if (modOk) {
                Documentation doc;
                Documentation::Format fmt;

                if (mod.format() == TypeSystem::NativeCode)
                    fmt = Documentation::Native;
                else if (mod.format() == TypeSystem::TargetLangCode)
                    fmt = Documentation::Target;
                else
                    continue;

                doc.setValue(mod.code(), Documentation::Detailed, fmt);
                writeFormattedText(s, doc.value(), cppClass);
                didSomething = true;
            }
        }
    }

    s << Qt::endl;

    // TODO: Deprecate the use of doc string on glue code.
    //       This is pre "add-function" and "inject-documentation" tags.
    const TypeSystem::CodeSnipPosition pos = mode == TypeSystem::DocModificationPrepend
        ? TypeSystem::CodeSnipPositionBeginning : TypeSystem::CodeSnipPositionEnd;
    if (func)
        writeDocSnips(s, func->injectedCodeSnips(), pos, TypeSystem::TargetLangCode);
    else
        writeDocSnips(s, cppClass->typeEntry()->codeSnips(), pos, TypeSystem::TargetLangCode);
    return didSomething;
}

QString QtDocGenerator::functionSignature(const AbstractMetaClass* cppClass, const AbstractMetaFunction* func)
{
    QString funcName;

    funcName = cppClass->fullName();
    if (!func->isConstructor())
        funcName += QLatin1Char('.') + getFuncName(func);

    return funcName + QLatin1Char('(') + parseArgDocStyle(cppClass, func)
        + QLatin1Char(')');
}

QString QtDocGenerator::translateToPythonType(const AbstractMetaType* type, const AbstractMetaClass* cppClass)
{
    static const QStringList nativeTypes = {
        QLatin1String("bool"),
        QLatin1String("float"),
        QLatin1String("int"),
        QLatin1String("object"),
        QLatin1String("str")
    };
    const QString name = type->name();
    if (nativeTypes.contains(name))
        return name;

    static const QMap<QString, QString> typeMap = {
        { QLatin1String("PyObject"), QLatin1String("object") },
        { QLatin1String("QString"), QLatin1String("str") },
        { QLatin1String("uchar"), QLatin1String("str") },
        { QLatin1String("QStringList"), QLatin1String("list of strings") },
        { QLatin1String("QVariant"), QLatin1String("object") },
        { QLatin1String("quint32"), QLatin1String("int") },
        { QLatin1String("uint32_t"), QLatin1String("int") },
        { QLatin1String("quint64"), QLatin1String("int") },
        { QLatin1String("qint64"), QLatin1String("int") },
        { QLatin1String("size_t"), QLatin1String("int") },
        { QLatin1String("int64_t"), QLatin1String("int") },
        { QLatin1String("qreal"), QLatin1String("float") }
    };
    const auto found = typeMap.find(name);
    if (found != typeMap.end())
        return found.value();

    QString strType;
    if (type->isConstant() && name == QLatin1String("char") && type->indirections() == 1) {
        strType = QLatin1String("str");
    } else if (name.startsWith(QLatin1String("unsigned short"))) {
        strType = QLatin1String("int");
    } else if (name.startsWith(QLatin1String("unsigned "))) { // uint and ulong
        strType = QLatin1String("int");
    } else if (type->isContainer()) {
        QString strType = translateType(type, cppClass, Options(ExcludeConst) | ExcludeReference);
        strType.remove(QLatin1Char('*'));
        strType.remove(QLatin1Char('>'));
        strType.remove(QLatin1Char('<'));
        strType.replace(QLatin1String("::"), QLatin1String("."));
        if (strType.contains(QLatin1String("QList")) || strType.contains(QLatin1String("QVector"))) {
            strType.replace(QLatin1String("QList"), QLatin1String("list of "));
            strType.replace(QLatin1String("QVector"), QLatin1String("list of "));
        } else if (strType.contains(QLatin1String("QHash")) || strType.contains(QLatin1String("QMap"))) {
            strType.remove(QLatin1String("QHash"));
            strType.remove(QLatin1String("QMap"));
            QStringList types = strType.split(QLatin1Char(','));
            strType = QString::fromLatin1("Dictionary with keys of type %1 and values of type %2.")
                                         .arg(types[0], types[1]);
        }
    } else {
        const AbstractMetaClass *k = AbstractMetaClass::findClass(classes(), type->typeEntry());
        strType = k ? k->fullName() : type->name();
        strType = QStringLiteral(":any:`") + strType + QLatin1Char('`');
    }
    return strType;
}

void QtDocGenerator::writeParameterType(QTextStream& s, const AbstractMetaClass* cppClass, const AbstractMetaArgument* arg)
{
    s << INDENT << ":param " << arg->name() << ": "
      << translateToPythonType(arg->type(), cppClass) << Qt::endl;
}

void QtDocGenerator::writeFunctionParametersType(QTextStream &s, const AbstractMetaClass *cppClass,
                                                 const AbstractMetaFunction *func)
{
    s << Qt::endl;
    const AbstractMetaArgumentList &funcArgs = func->arguments();
    for (AbstractMetaArgument *arg : funcArgs) {

        if (func->argumentRemoved(arg->argumentIndex() + 1))
            continue;

        writeParameterType(s, cppClass, arg);
    }

    if (!func->isConstructor() && func->type()) {

        QString retType;
        // check if the return type was modified
        const FunctionModificationList &mods = func->modifications();
        for (const FunctionModification &mod : mods) {
            for (const ArgumentModification &argMod : mod.argument_mods) {
                if (argMod.index == 0) {
                    retType = argMod.modified_type;
                    break;
                }
            }
        }

        if (retType.isEmpty())
            retType = translateToPythonType(func->type(), cppClass);
        s << INDENT << ":rtype: " << retType << Qt::endl;
    }
    s << Qt::endl;
}

void QtDocGenerator::writeFunction(QTextStream& s, const AbstractMetaClass* cppClass,
                                   const AbstractMetaFunction* func, bool indexed)
{
    s << functionSignature(cppClass, func);

    {
        Indentation indentation(INDENT);
        if (!indexed)
            s << QLatin1Char('\n') << INDENT << QLatin1String(":noindex:");
        s << "\n\n";
        writeFunctionParametersType(s, cppClass, func);
        const auto version = versionOf(func->typeEntry());
        if (!version.isNull())
            s << INDENT << rstVersionAdded(version);
        if (func->attributes().testFlag(AbstractMetaAttributes::Deprecated))
            s << INDENT << rstDeprecationNote("function");
    }
    writeInjectDocumentation(s, TypeSystem::DocModificationPrepend, cppClass, func);
    if (!writeInjectDocumentation(s, TypeSystem::DocModificationReplace, cppClass, func)) {
        writeFormattedText(s, func->documentation(), cppClass, Documentation::Brief);
        writeFormattedText(s, func->documentation(), cppClass, Documentation::Detailed);
    }
    writeInjectDocumentation(s, TypeSystem::DocModificationAppend, cppClass, func);
}

static void writeFancyToc(QTextStream& s, const QStringList& items, int cols = 2)
{
    using TocMap = QMap<QChar, QStringList>;
    TocMap tocMap;
    QChar Q = QLatin1Char('Q');
    QChar idx;
    for (QString item : items) {
        if (item.isEmpty())
            continue;
        item.chop(4); // Remove the .rst extension
        // skip namespace if necessary
        const QString className = item.split(QLatin1Char('.')).last();
        if (className.startsWith(Q) && className.length() > 1)
            idx = className[1];
        else
            idx = className[0];
        tocMap[idx] << item;
    }
    QtXmlToSphinx::Table table;
    QtXmlToSphinx::TableRow row;

    int itemsPerCol = (items.size() + tocMap.size()*2) / cols;
    QString currentColData;
    int i = 0;
    QTextStream ss(&currentColData);
    QMutableMapIterator<QChar, QStringList> it(tocMap);
    while (it.hasNext()) {
        it.next();
        std::sort(it.value().begin(), it.value().end());

        if (i)
            ss << Qt::endl;

        ss << "**" << it.key() << "**\n\n";
        i += 2; // a letter title is equivalent to two entries in space
        for (const QString &item : qAsConst(it.value())) {
            ss << "* :doc:`" << item << "`\n";
            ++i;

            // end of column detected!
            if (i > itemsPerCol) {
                ss.flush();
                QtXmlToSphinx::TableCell cell(currentColData);
                row << cell;
                currentColData.clear();
                i = 0;
            }
        }
    }
    if (i) {
        ss.flush();
        QtXmlToSphinx::TableCell cell(currentColData);
        row << cell;
        currentColData.clear();
        i = 0;
    }
    table.appendRow(row);
    table.normalize();
    s << ".. container:: pysidetoc\n\n";
    s << table;
}

bool QtDocGenerator::finishGeneration()
{
    if (!classes().isEmpty())
        writeModuleDocumentation();
    if (!m_additionalDocumentationList.isEmpty())
        writeAdditionalDocumentation();
    return true;
}

void QtDocGenerator::writeModuleDocumentation()
{
    QMap<QString, QStringList>::iterator it = m_packages.begin();
    for (; it != m_packages.end(); ++it) {
        QString key = it.key();
        key.replace(QLatin1Char('.'), QLatin1Char('/'));
        QString outputDir = outputDirectory() + QLatin1Char('/') + key;
        FileOut output(outputDir + QLatin1String("/index.rst"));
        QTextStream& s = output.stream;

        s << ".. module:: " << it.key() << Qt::endl << Qt::endl;

        const QString &title = it.key();
        s << title << Qt::endl;
        s << Pad('*', title.length()) << Qt::endl << Qt::endl;

        /* Avoid showing "Detailed Description for *every* class in toc tree */
        Indentation indentation(INDENT);
        // Store the it.key() in a QString so that it can be stripped off unwanted
        // information when neeeded. For example, the RST files in the extras directory
        // doesn't include the PySide# prefix in their names.
        const QString moduleName = it.key();
        const int lastIndex = moduleName.lastIndexOf(QLatin1Char('.'));

        // Search for extra-sections
        if (!m_extraSectionDir.isEmpty()) {
            QDir extraSectionDir(m_extraSectionDir);
            if (!extraSectionDir.exists())
                qCWarning(lcShibokenDoc) << m_extraSectionDir << "doesn't exist";

            QStringList fileList = extraSectionDir.entryList(QStringList() << (moduleName.mid(lastIndex + 1) + QLatin1String("?*.rst")), QDir::Files);
            QStringList::iterator it2 = fileList.begin();
            for (; it2 != fileList.end(); ++it2) {
                QString origFileName(*it2);
                it2->remove(0, moduleName.indexOf(QLatin1Char('.')));
                QString newFilePath = outputDir + QLatin1Char('/') + *it2;
                if (QFile::exists(newFilePath))
                    QFile::remove(newFilePath);
                if (!QFile::copy(m_extraSectionDir + QLatin1Char('/') + origFileName, newFilePath)) {
                    qCDebug(lcShibokenDoc).noquote().nospace() << "Error copying extra doc "
                        << QDir::toNativeSeparators(m_extraSectionDir + QLatin1Char('/') + origFileName)
                        << " to " << QDir::toNativeSeparators(newFilePath);
                }
            }
            it.value().append(fileList);
        }

        writeFancyToc(s, it.value());

        s << INDENT << ".. container:: hide\n\n";
        {
            Indentation indentation(INDENT);
            s << INDENT << ".. toctree::\n";
            Indentation deeperIndentation(INDENT);
            s << INDENT << ":maxdepth: 1\n\n";
            for (const QString &className : qAsConst(it.value()))
                s << INDENT << className << Qt::endl;
            s << Qt::endl << Qt::endl;
        }

        s << "Detailed Description\n--------------------\n\n";

        // module doc is always wrong and C++istic, so go straight to the extra directory!
        QFile moduleDoc(m_extraSectionDir + QLatin1Char('/') + moduleName.mid(lastIndex + 1) + QLatin1String(".rst"));
        if (moduleDoc.open(QIODevice::ReadOnly | QIODevice::Text)) {
            s << moduleDoc.readAll();
            moduleDoc.close();
        } else {
            // try the normal way
            Documentation moduleDoc = m_docParser->retrieveModuleDocumentation(it.key());
            if (moduleDoc.format() == Documentation::Native) {
                QString context = it.key();
                stripPythonQualifiers(&context);
                QtXmlToSphinx x(this, moduleDoc.value(), context);
                s << x;
            } else {
                s << moduleDoc.value();
            }
        }
    }
}

static inline QString msgNonExistentAdditionalDocFile(const QString &dir,
                                                      const QString &fileName)
{
    const QString result = QLatin1Char('"') + fileName
        + QLatin1String("\" does not exist in ")
        + QDir::toNativeSeparators(dir) + QLatin1Char('.');
    return result;
}

void QtDocGenerator::writeAdditionalDocumentation()
{
    QFile additionalDocumentationFile(m_additionalDocumentationList);
    if (!additionalDocumentationFile.open(QIODevice::ReadOnly | QIODevice::Text)) {
        qCWarning(lcShibokenDoc, "%s",
                  qPrintable(msgCannotOpenForReading(additionalDocumentationFile)));
        return;
    }

    QDir outDir(outputDirectory());
    const QString rstSuffix = fileNameSuffix();

    QString errorMessage;
    int successCount = 0;
    int count = 0;

    QString targetDir = outDir.absolutePath();

    while (!additionalDocumentationFile.atEnd()) {
        const QByteArray lineBA = additionalDocumentationFile.readLine().trimmed();
        if (lineBA.isEmpty() || lineBA.startsWith('#'))
            continue;
        const QString line = QFile::decodeName(lineBA);
        // Parse "[directory]" specification
        if (line.size() > 2 && line.startsWith(QLatin1Char('[')) && line.endsWith(QLatin1Char(']'))) {
            const QString dir = line.mid(1, line.size() - 2);
            if (dir.isEmpty() || dir == QLatin1String(".")) {
                targetDir = outDir.absolutePath();
            } else {
                if (!outDir.exists(dir) && !outDir.mkdir(dir)) {
                    qCWarning(lcShibokenDoc, "Cannot create directory %s under %s",
                              qPrintable(dir),
                              qPrintable(QDir::toNativeSeparators(outputDirectory())));
                    break;
                }
                targetDir = outDir.absoluteFilePath(dir);
            }
        } else {
            // Normal file entry
            QFileInfo fi(m_docDataDir + QLatin1Char('/') + line);
            if (fi.isFile()) {
                const QString rstFileName = fi.baseName() + rstSuffix;
                const QString rstFile = targetDir + QLatin1Char('/') + rstFileName;
                const QString context = targetDir.mid(targetDir.lastIndexOf(QLatin1Char('/')) + 1);
                if (QtXmlToSphinx::convertToRst(this, fi.absoluteFilePath(),
                                                rstFile, context, &errorMessage)) {
                    ++successCount;
                    qCDebug(lcShibokenDoc).nospace().noquote() << __FUNCTION__
                        << " converted " << fi.fileName()
                        << ' ' << rstFileName;
                } else {
                    qCWarning(lcShibokenDoc, "%s", qPrintable(errorMessage));
                }
            } else {
                qCWarning(lcShibokenDoc, "%s",
                          qPrintable(msgNonExistentAdditionalDocFile(m_docDataDir, line)));
            }
            ++count;
        }
    }
    additionalDocumentationFile.close();

    qCInfo(lcShibokenDoc, "Created %d/%d additional documentation files.",
           successCount, count);
}

#ifdef __WIN32__
#   define PATH_SEP ';'
#else
#   define PATH_SEP ':'
#endif

bool QtDocGenerator::doSetup()
{
    if (m_codeSnippetDirs.isEmpty())
        m_codeSnippetDirs = m_libSourceDir.split(QLatin1Char(PATH_SEP));

    if (!m_docParser)
        m_docParser = new QtDocParser;

    if (m_libSourceDir.isEmpty() || m_docDataDir.isEmpty()) {
        qCWarning(lcShibokenDoc) << "Documentation data dir and/or Qt source dir not informed, "
                                 "documentation will not be extracted from Qt sources.";
        return false;
    }

    m_docParser->setDocumentationDataDirectory(m_docDataDir);
    m_docParser->setLibrarySourceDirectory(m_libSourceDir);
    return true;
}


Generator::OptionDescriptions QtDocGenerator::options() const
{
    return OptionDescriptions()
        << qMakePair(QLatin1String("doc-parser=<parser>"),
                     QLatin1String("The documentation parser used to interpret the documentation\n"
                                   "input files (qdoc|doxygen)"))
        << qMakePair(QLatin1String("documentation-code-snippets-dir=<dir>"),
                     QLatin1String("Directory used to search code snippets used by the documentation"))
        << qMakePair(QLatin1String("documentation-data-dir=<dir>"),
                     QLatin1String("Directory with XML files generated by documentation tool"))
        << qMakePair(QLatin1String("documentation-extra-sections-dir=<dir>"),
                     QLatin1String("Directory used to search for extra documentation sections"))
        << qMakePair(QLatin1String("library-source-dir=<dir>"),
                     QLatin1String("Directory where library source code is located"))
        << qMakePair(additionalDocumentationOption() + QLatin1String("=<file>"),
                     QLatin1String("List of additional XML files to be converted to .rst files\n"
                                   "(for example, tutorials)."));
}

bool QtDocGenerator::handleOption(const QString &key, const QString &value)
{
    if (key == QLatin1String("library-source-dir")) {
        m_libSourceDir = value;
        return true;
    }
    if (key == QLatin1String("documentation-data-dir")) {
        m_docDataDir = value;
        return true;
    }
    if (key == QLatin1String("documentation-code-snippets-dir")) {
        m_codeSnippetDirs = value.split(QLatin1Char(PATH_SEP));
        return true;
    }
    if (key == QLatin1String("documentation-extra-sections-dir")) {
        m_extraSectionDir = value;
        return true;
    }
    if (key == QLatin1String("doc-parser")) {
        qCDebug(lcShibokenDoc).noquote().nospace() << "doc-parser: " << value;
        if (value == QLatin1String("doxygen"))
            m_docParser = new DoxygenParser;
        return true;
    }
    if (key == additionalDocumentationOption()) {
        m_additionalDocumentationList = value;
        return true;
    }
    return false;
}<|MERGE_RESOLUTION|>--- conflicted
+++ resolved
@@ -1547,13 +1547,8 @@
         QtXmlToSphinx x(this,doc.value(docType), metaClassName);
         s << x;
     } else {
-<<<<<<< HEAD
-        const QString &value = doc.value();
+        const QString &value = doc.value(docType);
         const auto lines = QStringView{value}.split(QLatin1Char('\n'));
-=======
-        const QString &value = doc.value(docType);
-        const QVector<QStringRef> lines = value.splitRef(QLatin1Char('\n'));
->>>>>>> b3b9a971
         int typesystemIndentation = std::numeric_limits<int>::max();
         // check how many spaces must be removed from the beginning of each line
         for (const auto &line : lines) {
