--- conflicted
+++ resolved
@@ -6018,12 +6018,8 @@
         Indentation indent(INDENT);
         s << INDENT << "str.replace(0, idx, Py_TYPE(self)->tp_name);" << endl;
     }
-<<<<<<< HEAD
+    s << INDENT << "str = str.trimmed();" << endl;
     s << INDENT << "PyObject *mod = PyDict_GetItem(Py_TYPE(self)->tp_dict, Shiboken::PyMagicName::module());" << endl;
-=======
-    s << INDENT << "str = str.trimmed();" << endl;
-    s << INDENT << "PyObject *mod = PyDict_GetItemString(Py_TYPE(self)->tp_dict, \"__module__\");" << endl;
->>>>>>> e2774ff5
     // PYSIDE-595: The introduction of heap types has the side effect that the module name
     // is always prepended to the type name. Therefore the strchr check:
     s << INDENT << "if (mod && !strchr(str, '.'))" << endl;
