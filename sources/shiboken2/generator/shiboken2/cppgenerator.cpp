--- conflicted
+++ resolved
@@ -5591,30 +5591,6 @@
             cppSignature.removeFirst();
         }
     }
-<<<<<<< HEAD
-    // Register type resolver for all containers found in signals.
-    QSet<QByteArray> typeResolvers;
-
-    for (AbstractMetaClass *metaClass : classList) {
-        if (!metaClass->isQObject() || !metaClass->typeEntry()->generateCode())
-            continue;
-        const AbstractMetaFunctionList &functions = metaClass->functions();
-        for (AbstractMetaFunction *func : functions) {
-            if (func->isSignal()) {
-                const AbstractMetaArgumentList &arguments = func->arguments();
-                for (AbstractMetaArgument *arg : arguments) {
-                    if (arg->type()->isContainer()) {
-                        QString value = translateType(arg->type(), metaClass, ExcludeConst | ExcludeReference);
-                        if (value.startsWith(QLatin1String("::")))
-                            value.remove(0, 2);
-                        typeResolvers << QMetaObject::normalizedType(value.toUtf8().constData());
-                    }
-                }
-            }
-        }
-    }
-=======
->>>>>>> 764498b3
 
     s << endl;
     if (maxTypeIndex)
