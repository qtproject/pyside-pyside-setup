--- conflicted
+++ resolved
@@ -5818,15 +5818,7 @@
     s << INDENT << "FinishSignatureInitialization(module, " << moduleName()
         << "_SignatureStrings);\n";
 
-<<<<<<< HEAD
-    if (usePySideExtensions()) {
-        // initialize the qApp module.
-        s << INDENT << "NotifyModuleForQApp(module, qApp);\n";
-    }
     s << Qt::endl;
-=======
-    s << endl;
->>>>>>> d579912b
     s << "SBK_MODULE_INIT_FUNCTION_END\n";
 
     return file.done() != FileOut::Failure;
