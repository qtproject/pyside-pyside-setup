/****************************************************************************
**
** Copyright (C) 2016 The Qt Company Ltd.
** Contact: https://www.qt.io/licensing/
**
** This file is part of Qt for Python.
**
** $QT_BEGIN_LICENSE:GPL-EXCEPT$
** Commercial License Usage
** Licensees holding valid commercial Qt licenses may use this file in
** accordance with the commercial license agreement provided with the
** Software or, alternatively, in accordance with the terms contained in
** a written agreement between you and The Qt Company. For licensing terms
** and conditions see https://www.qt.io/terms-conditions. For further
** information use the contact form at https://www.qt.io/contact-us.
**
** GNU General Public License Usage
** Alternatively, this file may be used under the terms of the GNU
** General Public License version 3 as published by the Free Software
** Foundation with exceptions as appearing in the file LICENSE.GPL3-EXCEPT
** included in the packaging of this file. Please review the following
** information to ensure the GNU General Public License requirements will
** be met: https://www.gnu.org/licenses/gpl-3.0.html.
**
** $QT_END_LICENSE$
**
****************************************************************************/

#include <memory>

#include "cppgenerator.h"
#include "ctypenames.h"
#include "fileout.h"
#include "overloaddata.h"
#include <abstractmetalang.h>
#include <messages.h>
#include <propertyspec.h>
#include <reporthandler.h>
#include <typedatabase.h>

#include <QtCore/QDir>
#include <QtCore/QMetaObject>
#include <QtCore/QRegularExpression>
#include <QtCore/QTextStream>
#include <QtCore/QDebug>
#include <QMetaType>

#include <algorithm>
#include <cstring>

static const char CPP_ARG0[] = "cppArg0";

QHash<QString, QString> CppGenerator::m_nbFuncs = QHash<QString, QString>();
QHash<QString, QString> CppGenerator::m_sqFuncs = QHash<QString, QString>();
QHash<QString, QString> CppGenerator::m_mpFuncs = QHash<QString, QString>();
QString CppGenerator::m_currentErrorCode(QLatin1String("{}"));

static const char typeNameFunc[] = R"CPP(
template <class T>
static const char *typeNameOf(const T &t)
{
    const char *typeName =  typeid(t).name();
    auto size = std::strlen(typeName);
#if defined(Q_CC_MSVC) // MSVC: "class QPaintDevice * __ptr64"
    if (auto lastStar = strchr(typeName, '*')) {
        // MSVC: "class QPaintDevice * __ptr64"
        while (*--lastStar == ' ') {
        }
        size = lastStar - typeName + 1;
    }
#else // g++, Clang: "QPaintDevice *" -> "P12QPaintDevice"
    if (size > 2 && typeName[0] == 'P' && std::isdigit(typeName[1])) {
        ++typeName;
        --size;
    }
#endif
    char *result = new char[size + 1];
    result[size] = '\0';
    memcpy(result, typeName, size);
    return result;
}
)CPP";

// utility functions
inline AbstractMetaType *getTypeWithoutContainer(AbstractMetaType *arg)
{
    if (arg && arg->typeEntry()->isContainer()) {
        // only support containers with 1 type
        if (arg->instantiations().size() == 1)
            return arg->instantiations().constFirst();
    }
    return arg;
}

// A helper for writing C++ return statements for either void ("return;")
// or some return value ("return value;")
class returnStatement
{
public:
    explicit returnStatement(QString s) : m_returnValue(std::move(s)) {}

    friend QTextStream &operator<<(QTextStream &s, const returnStatement &r);

private:
    const QString m_returnValue;
};

QTextStream &operator<<(QTextStream &s, const returnStatement &r)
{
    s << "return";
    if (!r.m_returnValue.isEmpty())
        s << ' ' << r.m_returnValue;
    s << ';';
    return s;
}

CppGenerator::CppGenerator()
{
    // Number protocol structure members names
    m_nbFuncs.insert(QLatin1String("__add__"), QLatin1String("nb_add"));
    m_nbFuncs.insert(QLatin1String("__sub__"), QLatin1String("nb_subtract"));
    m_nbFuncs.insert(QLatin1String("__mul__"), QLatin1String("nb_multiply"));
    m_nbFuncs.insert(QLatin1String("__div__"), QLatin1String("nb_divide"));
    m_nbFuncs.insert(QLatin1String("__mod__"), QLatin1String("nb_remainder"));
    m_nbFuncs.insert(QLatin1String("__neg__"), QLatin1String("nb_negative"));
    m_nbFuncs.insert(QLatin1String("__pos__"), QLatin1String("nb_positive"));
    m_nbFuncs.insert(QLatin1String("__invert__"), QLatin1String("nb_invert"));
    m_nbFuncs.insert(QLatin1String("__lshift__"), QLatin1String("nb_lshift"));
    m_nbFuncs.insert(QLatin1String("__rshift__"), QLatin1String("nb_rshift"));
    m_nbFuncs.insert(QLatin1String("__and__"), QLatin1String("nb_and"));
    m_nbFuncs.insert(QLatin1String("__xor__"), QLatin1String("nb_xor"));
    m_nbFuncs.insert(QLatin1String("__or__"), QLatin1String("nb_or"));
    m_nbFuncs.insert(QLatin1String("__iadd__"), QLatin1String("nb_inplace_add"));
    m_nbFuncs.insert(QLatin1String("__isub__"), QLatin1String("nb_inplace_subtract"));
    m_nbFuncs.insert(QLatin1String("__imul__"), QLatin1String("nb_inplace_multiply"));
    m_nbFuncs.insert(QLatin1String("__idiv__"), QLatin1String("nb_inplace_divide"));
    m_nbFuncs.insert(QLatin1String("__imod__"), QLatin1String("nb_inplace_remainder"));
    m_nbFuncs.insert(QLatin1String("__ilshift__"), QLatin1String("nb_inplace_lshift"));
    m_nbFuncs.insert(QLatin1String("__irshift__"), QLatin1String("nb_inplace_rshift"));
    m_nbFuncs.insert(QLatin1String("__iand__"), QLatin1String("nb_inplace_and"));
    m_nbFuncs.insert(QLatin1String("__ixor__"), QLatin1String("nb_inplace_xor"));
    m_nbFuncs.insert(QLatin1String("__ior__"), QLatin1String("nb_inplace_or"));
    m_nbFuncs.insert(QLatin1String("bool"), QLatin1String("nb_nonzero"));

    // sequence protocol functions
    m_sequenceProtocol.insert(QLatin1String("__len__"),
                              {QLatin1String("PyObject *self"),
                               QLatin1String("Py_ssize_t")});
    m_sequenceProtocol.insert(QLatin1String("__getitem__"),
                              {QLatin1String("PyObject *self, Py_ssize_t _i"),
                               QLatin1String("PyObject*")});
    m_sequenceProtocol.insert(QLatin1String("__setitem__"),
                              {QLatin1String("PyObject *self, Py_ssize_t _i, PyObject *_value"),
                               intT()});
    m_sequenceProtocol.insert(QLatin1String("__getslice__"),
                              {QLatin1String("PyObject *self, Py_ssize_t _i1, Py_ssize_t _i2"),
                               QLatin1String("PyObject*")});
    m_sequenceProtocol.insert(QLatin1String("__setslice__"),
                              {QLatin1String("PyObject *self, Py_ssize_t _i1, Py_ssize_t _i2, PyObject *_value"),
                               intT()});
    m_sequenceProtocol.insert(QLatin1String("__contains__"),
                              {QLatin1String("PyObject *self, PyObject *_value"),
                               intT()});
    m_sequenceProtocol.insert(QLatin1String("__concat__"),
                              {QLatin1String("PyObject *self, PyObject *_other"),
                               QLatin1String("PyObject*")});

    // Sequence protocol structure members names
    m_sqFuncs.insert(QLatin1String("__concat__"), QLatin1String("sq_concat"));
    m_sqFuncs.insert(QLatin1String("__contains__"), QLatin1String("sq_contains"));
    m_sqFuncs.insert(QLatin1String("__getitem__"), QLatin1String("sq_item"));
    m_sqFuncs.insert(QLatin1String("__getslice__"), QLatin1String("sq_slice"));
    m_sqFuncs.insert(QLatin1String("__len__"), QLatin1String("sq_length"));
    m_sqFuncs.insert(QLatin1String("__setitem__"), QLatin1String("sq_ass_item"));
    m_sqFuncs.insert(QLatin1String("__setslice__"), QLatin1String("sq_ass_slice"));

    // mapping protocol function
    m_mappingProtocol.insert(QLatin1String("__mlen__"),
                             {QLatin1String("PyObject *self"),
                              QLatin1String("Py_ssize_t")});
    m_mappingProtocol.insert(QLatin1String("__mgetitem__"),
                             {QLatin1String("PyObject *self, PyObject *_key"),
                              QLatin1String("PyObject*")});
    m_mappingProtocol.insert(QLatin1String("__msetitem__"),
                             {QLatin1String("PyObject *self, PyObject *_key, PyObject *_value"),
                              intT()});

    // Sequence protocol structure members names
    m_mpFuncs.insert(QLatin1String("__mlen__"), QLatin1String("mp_length"));
    m_mpFuncs.insert(QLatin1String("__mgetitem__"), QLatin1String("mp_subscript"));
    m_mpFuncs.insert(QLatin1String("__msetitem__"), QLatin1String("mp_ass_subscript"));
}

QString CppGenerator::fileNameSuffix() const
{
    return QLatin1String("_wrapper.cpp");
}

QString CppGenerator::fileNameForContext(const GeneratorContext &context) const
{
    const AbstractMetaClass *metaClass = context.metaClass();
    if (!context.forSmartPointer()) {
        QString fileNameBase = metaClass->qualifiedCppName().toLower();
        fileNameBase.replace(QLatin1String("::"), QLatin1String("_"));
        return fileNameBase + fileNameSuffix();
    }
    const AbstractMetaType *smartPointerType = context.preciseType();
    QString fileNameBase = getFileNameBaseForSmartPointer(smartPointerType, metaClass);
    return fileNameBase + fileNameSuffix();
}

QVector<AbstractMetaFunctionList> CppGenerator::filterGroupedOperatorFunctions(const AbstractMetaClass *metaClass,
                                                                               uint queryIn)
{
    // ( func_name, num_args ) => func_list
    QMap<QPair<QString, int>, AbstractMetaFunctionList> results;
    const AbstractMetaClass::OperatorQueryOptions query(queryIn);
    const AbstractMetaFunctionList &funcs = metaClass->operatorOverloads(query);
    for (AbstractMetaFunction *func : funcs) {
        if (func->isModifiedRemoved()
            || func->usesRValueReferences()
            || func->name() == QLatin1String("operator[]")
            || func->name() == QLatin1String("operator->")
            || func->name() == QLatin1String("operator!")) {
            continue;
        }
        int args;
        if (func->isComparisonOperator()) {
            args = -1;
        } else {
            args = func->arguments().size();
        }
        QPair<QString, int > op(func->name(), args);
        results[op].append(func);
    }
    QVector<AbstractMetaFunctionList> result;
    result.reserve(results.size());
    for (auto it = results.cbegin(), end = results.cend(); it != end; ++it)
        result.append(it.value());
    return result;
}

const AbstractMetaFunction *CppGenerator::boolCast(const AbstractMetaClass *metaClass) const
{
    if (!useIsNullAsNbNonZero())
        return nullptr;
    // TODO: This could be configurable someday
    const AbstractMetaFunction *func = metaClass->findFunction(QLatin1String("isNull"));
    if (!func || func->isVoid() || !func->type()->typeEntry()->isPrimitive() || !func->isPublic())
        return nullptr;
    auto pte = static_cast<const PrimitiveTypeEntry *>(func->type()->typeEntry());
    while (pte->referencedTypeEntry())
        pte = pte->referencedTypeEntry();
    return func && func->isConstant() && pte->name() == QLatin1String("bool")
        && func->arguments().isEmpty() ? func : nullptr;
}

const AbstractMetaType *CppGenerator::findSmartPointerInstantiation(const TypeEntry *entry) const
{
    for (auto i : instantiatedSmartPointers()) {
        if (i->instantiations().at(0)->typeEntry() == entry)
            return i;
    }
    return nullptr;
}

using FunctionGroupMap = QMap<QString, AbstractMetaFunctionList>;

// Prevent ELF symbol qt_version_tag from being generated into the source
static const char includeQDebug[] =
"#ifndef QT_NO_VERSION_TAGGING\n"
"#  define QT_NO_VERSION_TAGGING\n"
"#endif\n"
"#include <QDebug>\n";

static QString chopType(QString s)
{
    if (s.endsWith(QLatin1String("_Type")))
        s.chop(5);
    else if (s.endsWith(QLatin1String("_TypeF()")))
        s.chop(8);
    return s;
}

// Helper for field setters: Check for "const QWidget *" (settable field),
// but not "int *const" (read-only field).
static bool isPointerToConst(const AbstractMetaType *t)
{
    const AbstractMetaType::Indirections &indirections = t->indirectionsV();
    return t->isConstant() && !indirections.isEmpty()
        && indirections.constLast() != Indirection::ConstPointer;
}

static inline bool canGenerateFieldSetter(const AbstractMetaField *field)
{
    const AbstractMetaType *type = field->type();
    return !type->isConstant() || isPointerToConst(type);
}

static bool isStdSetterName(QString setterName, QString propertyName)
{
   return setterName.size() == propertyName.size() + 3
          && setterName.startsWith(QLatin1String("set"))
          && setterName.endsWith(QStringView{propertyName}.right(propertyName.size() - 1))
          && setterName.at(3) == propertyName.at(0).toUpper();
}

static QString buildPropertyString(QPropertySpec *spec)
{
    QString text;
    text += QLatin1Char('"');
    text += spec->name();
    text += QLatin1Char(':');

    if (spec->read() != spec->name())
        text += spec->read();

    if (!spec->write().isEmpty()) {
        text += QLatin1Char(':');
        if (!isStdSetterName(spec->write(), spec->name()))
            text += spec->write();
    }

    text += QLatin1Char('"');
    return text;
}

static void writePyGetSetDefEntry(QTextStream &s, const QString &name,
                                  const QString &getFunc, const QString &setFunc)
{
    s << "{const_cast<char *>(\"" << name << "\"), " << getFunc << ", "
        << (setFunc.isEmpty() ? QLatin1String(NULL_PTR) : setFunc) << "},\n";
}

/*!
    Function used to write the class generated binding code on the buffer
    \param s the output buffer
    \param metaClass the pointer to metaclass information
*/
void CppGenerator::generateClass(QTextStream &s, const GeneratorContext &classContext)
{
    const AbstractMetaClass *metaClass = classContext.metaClass();

    // write license comment
    s << licenseComment() << Qt::endl;

    if (!avoidProtectedHack() && !metaClass->isNamespace() && !metaClass->hasPrivateDestructor()) {
        s << "//workaround to access protected functions\n";
        s << "#define protected public\n\n";
    }

    // headers
    s << "// default includes\n";
    s << "#include <shiboken.h>\n";
    if (usePySideExtensions()) {
        s << includeQDebug;
        s << "#include <pysidesignal.h>\n"
            << "#include <pysideproperty.h>\n"
            << "#include <pyside.h>\n"
            << "#include <pysideqenum.h>\n"
            << "#include <feature_select.h>\n"
            << "#include <qapp_macro.h>\n\n"
            << "QT_WARNING_DISABLE_DEPRECATED\n\n";
     }

    s << "#include <typeinfo>\n";
    if (usePySideExtensions() && metaClass->isQObject()) {
        s << "#include <signalmanager.h>\n";
        s << "#include <pysidemetafunction.h>\n";
    }

    // The multiple inheritance initialization function
    // needs the 'set' class from C++ STL.
    if (getMultipleInheritingClass(metaClass) != nullptr)
        s << "#include <algorithm>\n#include <set>\n";
    if (metaClass->generateExceptionHandling())
        s << "#include <exception>\n";
    s << "#include <iterator>\n"; // For containers

    if (wrapperDiagnostics())
        s << "#include <helper.h>\n#include <iostream>\n";

    s << "\n// module include\n" << "#include \"" << getModuleHeaderFileName() << "\"\n";

    QString headerfile = fileNameForContext(classContext);
    headerfile.replace(QLatin1String(".cpp"), QLatin1String(".h"));
    s << "\n// main header\n" << "#include \"" << headerfile << "\"\n";

    s << Qt::endl << "// inner classes\n";
    const AbstractMetaClassList &innerClasses = metaClass->innerClasses();
    for (AbstractMetaClass *innerClass : innerClasses) {
        GeneratorContext innerClassContext = contextForClass(innerClass);
        if (shouldGenerate(innerClass) && !innerClass->typeEntry()->isSmartPointer()) {
            QString headerfile = fileNameForContext(innerClassContext);
            headerfile.replace(QLatin1String(".cpp"), QLatin1String(".h"));
            s << "#include \"" << headerfile << "\"\n";
        }
    }

    AbstractMetaEnumList classEnums = metaClass->enums();
    metaClass->getEnumsFromInvisibleNamespacesToBeGenerated(&classEnums);

    //Extra includes
    QVector<Include> includes;
    if (!classContext.useWrapper())
        includes += metaClass->typeEntry()->extraIncludes();
    for (AbstractMetaEnum *cppEnum : qAsConst(classEnums))
        includes.append(cppEnum->typeEntry()->extraIncludes());
    if (!includes.isEmpty()) {
        s << "\n// Extra includes\n";
        std::sort(includes.begin(), includes.end());
        for (const Include &inc : qAsConst(includes))
            s << inc.toString() << Qt::endl;
        s << '\n';
    }

    s << "\n#include <cctype>\n#include <cstring>\n";

    if (metaClass->typeEntry()->typeFlags() & ComplexTypeEntry::Deprecated)
        s << "#Deprecated\n";

    // Use class base namespace
    {
        const AbstractMetaClass *context = metaClass->enclosingClass();
        while (context) {
            if (context->isNamespace() && !context->enclosingClass()
                && static_cast<const NamespaceTypeEntry *>(context->typeEntry())->generateUsing()) {
                s << "\nusing namespace " << context->qualifiedCppName() << ";\n";
                break;
            }
            context = context->enclosingClass();
        }
    }

    s << Qt::endl << Qt::endl << typeNameFunc << Qt::endl;

    // Create string literal for smart pointer getter method.
    if (classContext.forSmartPointer()) {
        const auto *typeEntry =
                static_cast<const SmartPointerTypeEntry *>(classContext.preciseType()
                                                           ->typeEntry());
        QString rawGetter = typeEntry->getter();
        s << "static const char * " << SMART_POINTER_GETTER << " = \"" << rawGetter << "\";";
    }

    // class inject-code native/beginning
    if (!metaClass->typeEntry()->codeSnips().isEmpty()) {
        writeClassCodeSnips(s, metaClass->typeEntry()->codeSnips(),
                            TypeSystem::CodeSnipPositionBeginning, TypeSystem::NativeCode,
                            classContext);
        s << Qt::endl;
    }

    // python conversion rules
    if (metaClass->typeEntry()->hasTargetConversionRule()) {
        s << "// Python Conversion\n";
        s << metaClass->typeEntry()->conversionRule() << Qt::endl;
    }

    if (classContext.useWrapper()) {
        s << "// Native ---------------------------------------------------------\n\n";

        if (avoidProtectedHack() && usePySideExtensions()) {
            s << "void " << classContext.wrapperName() << "::pysideInitQtMetaTypes()\n{\n";
            Indentation indent(INDENT);
            writeInitQtMetaTypeFunctionBody(s, classContext);
            s << "}\n\n";
        }

        const AbstractMetaFunctionList &funcs = filterFunctions(metaClass);
        int maxOverrides = 0;
        writeCacheResetNative(s, classContext);
        for (const AbstractMetaFunction *func : funcs) {
            const bool notAbstract = !func->isAbstract();
            if ((func->isPrivate() && notAbstract && !visibilityModifiedToPrivate(func))
                || (func->isModifiedRemoved() && notAbstract))
                continue;
            if (func->functionType() == AbstractMetaFunction::ConstructorFunction && !func->isUserAdded())
                writeConstructorNative(s, classContext, func);
            else if (shouldWriteVirtualMethodNative(func))
                writeVirtualMethodNative(s, func, maxOverrides++);
        }

        if (!avoidProtectedHack() || !metaClass->hasPrivateDestructor()) {
            if (usePySideExtensions() && metaClass->isQObject())
                writeMetaObjectMethod(s, classContext);
            writeDestructorNative(s, classContext);
        }
    }

    Indentation indentation(INDENT);

    QString methodsDefinitions;
    QTextStream md(&methodsDefinitions);
    QString singleMethodDefinitions;
    QTextStream smd(&singleMethodDefinitions);
    QString signaturesString;
    QTextStream signatureStream(&signaturesString);

    s << "\n// Target ---------------------------------------------------------\n\n"
        << "extern \"C\" {\n";
    const auto &functionGroups = getFunctionGroups(metaClass);
    for (auto it = functionGroups.cbegin(), end = functionGroups.cend(); it != end; ++it) {
        AbstractMetaFunctionList overloads;
        QSet<QString> seenSignatures;
        bool staticEncountered = false;
        for (AbstractMetaFunction *func : it.value()) {
            if (!func->isAssignmentOperator()
                && !func->usesRValueReferences()
                && !func->isCastOperator()
                && !func->isModifiedRemoved()
                && (!func->isPrivate() || func->functionType() == AbstractMetaFunction::EmptyFunction)
                && func->ownerClass() == func->implementingClass()
                && (func->name() != QLatin1String("qt_metacall"))) {
                // PYSIDE-331: Inheritance works correctly when there are disjoint functions.
                // But when a function is both in a class and inherited in a subclass,
                // then we need to search through all subclasses and collect the new signatures.
                overloads << getFunctionAndInheritedOverloads(func, &seenSignatures);
                if (func->isStatic())
                    staticEncountered = true;
            }
        }
        // PYSIDE-886: If the method does not have any static overloads declared
        // in the class in question, remove all inherited static methods as setting
        // METH_STATIC in that case can cause crashes for the instance methods.
        // Manifested as crash when calling QPlainTextEdit::find() (clash with
        // static QWidget::find(WId)).
        if (!staticEncountered) {
            for (int i = overloads.size() - 1; i >= 0; --i) {
                if (overloads.at(i)->isStatic())
                    delete overloads.takeAt(i);
            }
        }

        if (overloads.isEmpty())
            continue;

        const AbstractMetaFunction *rfunc = overloads.constFirst();
        if (m_sequenceProtocol.contains(rfunc->name()) || m_mappingProtocol.contains(rfunc->name()))
            continue;

        if (rfunc->isConstructor()) {
            // @TODO: Implement constructor support for smart pointers, so that they can be
            // instantiated in python code.
            if (classContext.forSmartPointer())
                continue;
            writeConstructorWrapper(s, overloads, classContext);
            writeSignatureInfo(signatureStream, overloads);
        }
        // call operators
        else if (rfunc->name() == QLatin1String("operator()")) {
            writeMethodWrapper(s, overloads, classContext);
            writeSignatureInfo(signatureStream, overloads);
        }
        else if (!rfunc->isOperatorOverload()) {

            if (classContext.forSmartPointer()) {
                const auto *smartPointerTypeEntry =
                        static_cast<const SmartPointerTypeEntry *>(
                            classContext.preciseType()->typeEntry());

                if (smartPointerTypeEntry->getter() == rfunc->name()) {
                    // Replace the return type of the raw pointer getter method with the actual
                    // return type.
                    QString innerTypeName =
                            classContext.preciseType()->getSmartPointerInnerType()->cppSignature();
                    QString pointerToInnerTypeName = innerTypeName + QLatin1Char('*');
                    // @TODO: This possibly leaks, but there are a bunch of other places where this
                    // is done, so this will be fixed in bulk with all the other cases, because the
                    // ownership of the pointers is not clear at the moment.
                    AbstractMetaType *pointerToInnerType =
                            buildAbstractMetaTypeFromString(pointerToInnerTypeName);

                    AbstractMetaFunction *mutableRfunc = overloads.constFirst();
                    mutableRfunc->replaceType(pointerToInnerType);
                } else if (smartPointerTypeEntry->refCountMethodName().isEmpty()
                           || smartPointerTypeEntry->refCountMethodName() != rfunc->name()) {
                    // Skip all public methods of the smart pointer except for the raw getter and
                    // the ref count method.
                    continue;
                }
            }

            writeMethodWrapper(s, overloads, classContext);
            writeSignatureInfo(signatureStream, overloads);
            if (OverloadData::hasStaticAndInstanceFunctions(overloads)) {
                QString methDefName = cpythonMethodDefinitionName(rfunc);
                smd << "static PyMethodDef " << methDefName << " = {\n";
                smd << INDENT;
                writeMethodDefinitionEntry(smd, overloads);
                smd << "\n};\n\n";
            }
            writeMethodDefinition(md, overloads);
        }
    }

    const QString className = chopType(cpythonTypeName(metaClass));

    if (metaClass->typeEntry()->isValue() || metaClass->typeEntry()->isSmartPointer()) {
        writeCopyFunction(s, classContext);
        signatureStream << fullPythonClassName(metaClass) << ".__copy__()\n";
    }

    // Write single method definitions
    s << singleMethodDefinitions;

    if (usePySideExtensions()) {
        // PYSIDE-1019: Write a compressed list of all properties `name:getter[:setter]`.
        //              Default values are suppressed.
        QStringList sorter;
        for (const auto spec : metaClass->propertySpecs()) {
            if (!spec->generateGetSetDef())
                sorter.append(buildPropertyString(spec));
        }
        sorter.sort();

        s << '\n';
        s << "static const char *" << className << "_PropertyStrings[] = {\n";
        for (const auto &entry : qAsConst(sorter))
            s << INDENT << entry << ",\n";
        s << INDENT << NULL_PTR << " // Sentinel\n";
        s << "};\n\n";
    }

    // Write methods definition
    s << "static PyMethodDef " << className << "_methods[] = {\n";
    s << methodsDefinitions << Qt::endl;
    if (metaClass->typeEntry()->isValue() || metaClass->typeEntry()->isSmartPointer()) {
        s << INDENT << "{\"__copy__\", reinterpret_cast<PyCFunction>(" << className << "___copy__)"
            << ", METH_NOARGS},\n";
    }
    s << INDENT << '{' << NULL_PTR << ", " << NULL_PTR << "} // Sentinel\n";
    s << "};\n\n";

    // Write tp_s/getattro function
    const AttroCheck attroCheck = checkAttroFunctionNeeds(metaClass);
    if (attroCheck.testFlag(AttroCheckFlag::GetattroSmartPointer)) {
        writeSmartPointerGetattroFunction(s, classContext);
        writeSmartPointerSetattroFunction(s, classContext);
    } else {
        if ((attroCheck & AttroCheckFlag::GetattroMask) != 0)
            writeGetattroFunction(s, attroCheck, classContext);
        if ((attroCheck & AttroCheckFlag::SetattroMask) != 0)
            writeSetattroFunction(s, attroCheck, classContext);
    }

    if (const AbstractMetaFunction *f = boolCast(metaClass)) {
        ErrorCode errorCode(-1);
        s << "static int " << cpythonBaseName(metaClass) << "___nb_bool(PyObject *self)\n"
            << "{\n";
        writeCppSelfDefinition(s, classContext);
        if (f->allowThread()) {
            s << INDENT << "int result;\n";
            s << INDENT << BEGIN_ALLOW_THREADS << Qt::endl;
            s << INDENT << "result = !" << CPP_SELF_VAR << "->isNull();\n";
            s << INDENT << END_ALLOW_THREADS << Qt::endl;
            s << INDENT << "return result;\n";
        } else {
            s << INDENT << "return !" << CPP_SELF_VAR << "->isNull();\n";
        }
        s << "}\n\n";
    }

    if (supportsNumberProtocol(metaClass) && !metaClass->typeEntry()->isSmartPointer()) {
        const QVector<AbstractMetaFunctionList> opOverloads = filterGroupedOperatorFunctions(
                metaClass,
                AbstractMetaClass::ArithmeticOp
                | AbstractMetaClass::LogicalOp
                | AbstractMetaClass::BitwiseOp);

        for (const AbstractMetaFunctionList &allOverloads : opOverloads) {
            AbstractMetaFunctionList overloads;
            for (AbstractMetaFunction *func : allOverloads) {
                if (!func->isModifiedRemoved()
                    && !func->isPrivate()
                    && (func->ownerClass() == func->implementingClass() || func->isAbstract()))
                    overloads.append(func);
            }

            if (overloads.isEmpty())
                continue;

            writeMethodWrapper(s, overloads, classContext);
            writeSignatureInfo(signatureStream, overloads);
        }
    }

    if (supportsSequenceProtocol(metaClass)) {
        writeSequenceMethods(s, metaClass, classContext);
    }

    if (supportsMappingProtocol(metaClass)) {
        writeMappingMethods(s, metaClass, classContext);
    }

    if (!metaClass->isNamespace() && metaClass->hasComparisonOperatorOverload()) {
        s << "// Rich comparison\n";
        writeRichCompareFunction(s, classContext);
    }

    if (shouldGenerateGetSetList(metaClass) && !classContext.forSmartPointer()) {
        const AbstractMetaFieldList &fields = metaClass->fields();
        for (const AbstractMetaField *metaField : fields) {
            if (metaField->isStatic())
                continue;
            writeGetterFunction(s, metaField, classContext);
            if (canGenerateFieldSetter(metaField))
                writeSetterFunction(s, metaField, classContext);
            s << Qt::endl;
        }

        for (const QPropertySpec *property : metaClass->propertySpecs()) {
            if (property->generateGetSetDef() || !usePySideExtensions()) {
                writeGetterFunction(s, property, classContext);
                if (property->hasWrite())
                    writeSetterFunction(s, property, classContext);
            }
        }

        s << "// Getters and Setters for " << metaClass->name() << Qt::endl;
        s << "static PyGetSetDef " << cpythonGettersSettersDefinitionName(metaClass) << "[] = {\n";
        for (const AbstractMetaField *metaField : fields) {
            if (!metaField->isStatic()) {
                s << INDENT;
                const QString setter = canGenerateFieldSetter(metaField)
                    ? cpythonSetterFunctionName(metaField) : QString();
                writePyGetSetDefEntry(s, metaField->name(),
                                      cpythonGetterFunctionName(metaField), setter);
            }
        }

        for (const QPropertySpec *property : metaClass->propertySpecs()) {
            if (property->generateGetSetDef() || !usePySideExtensions()) {
                s << INDENT;
                const QString setter = property->hasWrite()
                    ? cpythonSetterFunctionName(property, metaClass) : QString();
                writePyGetSetDefEntry(s, property->name(),
                                      cpythonGetterFunctionName(property, metaClass), setter);
            }
        }
        s << INDENT << '{' << NULL_PTR << "} // Sentinel\n";
        s << "};\n\n";
    }

    s << "} // extern \"C\"\n\n";

    if (!metaClass->typeEntry()->hashFunction().isEmpty())
        writeHashFunction(s, classContext);

    // Write tp_traverse and tp_clear functions.
    writeTpTraverseFunction(s, metaClass);
    writeTpClearFunction(s, metaClass);

    writeClassDefinition(s, metaClass, classContext);
    s << Qt::endl;

    if (metaClass->isPolymorphic() && metaClass->baseClass())
        writeTypeDiscoveryFunction(s, metaClass);

    writeFlagsNumberMethodsDefinitions(s, classEnums);
    s << Qt::endl;

    writeConverterFunctions(s, metaClass, classContext);
    writeClassRegister(s, metaClass, classContext, signatureStream);

    // class inject-code native/end
    if (!metaClass->typeEntry()->codeSnips().isEmpty()) {
        writeClassCodeSnips(s, metaClass->typeEntry()->codeSnips(),
                            TypeSystem::CodeSnipPositionEnd, TypeSystem::NativeCode,
                            classContext);
        s << Qt::endl;
    }
}

void CppGenerator::writeCacheResetNative(QTextStream &s, const GeneratorContext &classContext)
{
    Indentation indentation(INDENT);
    s << "void " << classContext.wrapperName()
        << "::resetPyMethodCache()\n{\n";
    s << INDENT << "std::fill_n(m_PyMethodCache, sizeof(m_PyMethodCache) / sizeof(m_PyMethodCache[0]), false);\n";
    s << "}\n\n";
}

void CppGenerator::writeConstructorNative(QTextStream &s, const GeneratorContext &classContext,
                                          const AbstractMetaFunction *func)
{
    Indentation indentation(INDENT);
    const QString qualifiedName = classContext.wrapperName() + QLatin1String("::");
    s << functionSignature(func, qualifiedName, QString(),
                           OriginalTypeDescription | SkipDefaultValues);
    s << " : ";
    writeFunctionCall(s, func);
    s << "\n{\n";
    if (wrapperDiagnostics())
        s << INDENT << R"(std::cerr << __FUNCTION__ << ' ' << this << '\n';)" << '\n';
    const AbstractMetaArgument *lastArg = func->arguments().isEmpty() ? nullptr : func->arguments().constLast();
    s << INDENT << "resetPyMethodCache();\n";
    writeCodeSnips(s, func->injectedCodeSnips(), TypeSystem::CodeSnipPositionBeginning, TypeSystem::NativeCode, func, lastArg);
    s << INDENT << "// ... middle\n";
    writeCodeSnips(s, func->injectedCodeSnips(), TypeSystem::CodeSnipPositionEnd, TypeSystem::NativeCode, func, lastArg);
    s << "}\n\n";
}

void CppGenerator::writeDestructorNative(QTextStream &s, const GeneratorContext &classContext)
{
    Indentation indentation(INDENT);
    s << classContext.wrapperName() << "::~"
         << classContext.wrapperName() << "()\n{\n";
    if (wrapperDiagnostics())
        s << INDENT << R"(std::cerr << __FUNCTION__ << ' ' << this << '\n';)" << '\n';
    // kill pyobject
    s << INDENT << "SbkObject *wrapper = Shiboken::BindingManager::instance().retrieveWrapper(this);\n";
    s << INDENT << "Shiboken::Object::destroy(wrapper, this);\n";
    s << "}\n";
}

static bool allArgumentsRemoved(const AbstractMetaFunction *func)
{
    if (func->arguments().isEmpty())
        return false;
    const AbstractMetaArgumentList &arguments = func->arguments();
    for (const AbstractMetaArgument *arg : arguments) {
        if (!func->argumentRemoved(arg->argumentIndex() + 1))
            return false;
    }
    return true;
}

QString CppGenerator::getVirtualFunctionReturnTypeName(const AbstractMetaFunction *func)
{
    if (!func->type())
        return QLatin1String("\"\"");

    if (!func->typeReplaced(0).isEmpty())
        return QLatin1Char('"') + func->typeReplaced(0) + QLatin1Char('"');

    // SbkType would return null when the type is a container.
    auto typeEntry = func->type()->typeEntry();
    if (typeEntry->isContainer()) {
        return QLatin1Char('"')
               + reinterpret_cast<const ContainerTypeEntry *>(typeEntry)->typeName()
               + QLatin1Char('"');
    }
    if (typeEntry->isSmartPointer())
        return QLatin1Char('"') + typeEntry->qualifiedCppName() + QLatin1Char('"');

    if (avoidProtectedHack()) {
        const AbstractMetaEnum *metaEnum = findAbstractMetaEnum(func->type());
        if (metaEnum && metaEnum->isProtected())
            return QLatin1Char('"') + protectedEnumSurrogateName(metaEnum) + QLatin1Char('"');
    }

    if (func->type()->isPrimitive())
        return QLatin1Char('"') + func->type()->name() + QLatin1Char('"');

    return QLatin1String("reinterpret_cast<PyTypeObject *>(Shiboken::SbkType< ")
        + typeEntry->qualifiedCppName() + QLatin1String(" >())->tp_name");
}

// When writing an overridden method of a wrapper class, write the part
// calling the C++ function in case no overload in Python exists.
void CppGenerator::writeVirtualMethodCppCall(QTextStream &s,
                                             const AbstractMetaFunction *func,
                                             const QString &funcName,
                                             const CodeSnipList &snips,
                                             const AbstractMetaArgument *lastArg,
                                             const TypeEntry *retType,
                                             const QString &returnStatement)
{
    if (!snips.isEmpty()) {
        writeCodeSnips(s, snips, TypeSystem::CodeSnipPositionBeginning,
                       TypeSystem::ShellCode, func, lastArg);
    }

    if (func->isAbstract()) {
        s << INDENT << "PyErr_SetString(PyExc_NotImplementedError, \"pure virtual method '"
            << func->ownerClass()->name() << '.' << funcName
            << "()' not implemented.\");\n"
            << INDENT << returnStatement << '\n';
        return;
    }

    s << INDENT;
    if (retType)
        s << "return ";
    s << "this->::" << func->implementingClass()->qualifiedCppName() << "::";
    writeFunctionCall(s, func, Generator::VirtualCall);
    s << ";\n";
    if (retType)
        return;
    if (!snips.isEmpty()) {
        writeCodeSnips(s, snips, TypeSystem::CodeSnipPositionEnd,
                       TypeSystem::ShellCode, func, lastArg);
    }
    s << INDENT << "return;\n";
}

// Determine the return statement (void or a result value).
QString CppGenerator::virtualMethodReturn(QTextStream &s,
                                          const AbstractMetaFunction *func,
                                          const FunctionModificationList &functionModifications)
{
    if (func->isVoid())
        return QLatin1String("return;");
    const AbstractMetaType *returnType = func->type();
    for (const FunctionModification &mod : functionModifications) {
        for (const ArgumentModification &argMod : mod.argument_mods) {
            if (argMod.index == 0 && !argMod.replacedDefaultExpression.isEmpty()) {
                static const QRegularExpression regex(QStringLiteral("%(\\d+)"));
                Q_ASSERT(regex.isValid());
                QString expr = argMod.replacedDefaultExpression;
                for (int offset = 0; ; ) {
                    const QRegularExpressionMatch match = regex.match(expr, offset);
                    if (!match.hasMatch())
                        break;
                    const int argId = match.capturedView(1).toInt() - 1;
                    if (argId < 0 || argId > func->arguments().count()) {
                        qCWarning(lcShiboken, "The expression used in return value contains an invalid index.");
                        break;
                    }
                    expr.replace(match.captured(0), func->arguments().at(argId)->name());
                    offset = match.capturedStart(1);
                }
                DefaultValue defaultReturnExpr(DefaultValue::Custom, expr);
                return QLatin1String("return ") + defaultReturnExpr.returnValue()
                       + QLatin1Char(';');
            }
        }
    }
    const DefaultValue defaultReturnExpr = minimalConstructor(returnType);
    if (!defaultReturnExpr.isValid()) {
        QString errorMsg = QLatin1String(__FUNCTION__) + QLatin1String(": ");
        if (const AbstractMetaClass *c = func->implementingClass())
            errorMsg += c->qualifiedCppName() + QLatin1String("::");
        errorMsg += func->signature();
        errorMsg = msgCouldNotFindMinimalConstructor(errorMsg, func->type()->cppSignature());
        qCWarning(lcShiboken).noquote().nospace() << errorMsg;
        s << Qt::endl << INDENT << "#error " << errorMsg << Qt::endl;
    }
    if (returnType->referenceType() == LValueReference) {
        s << INDENT << "static " << returnType->typeEntry()->qualifiedCppName()
            << " result;\n";
        return QLatin1String("return result;");
    }
    return QLatin1String("return ") + defaultReturnExpr.returnValue()
           + QLatin1Char(';');
}

void CppGenerator::writeVirtualMethodNative(QTextStream &s,
                                            const AbstractMetaFunction *func,
                                            int cacheIndex)
{
    //skip metaObject function, this will be written manually ahead
    if (usePySideExtensions() && func->ownerClass() && func->ownerClass()->isQObject() &&
        ((func->name() == QLatin1String("metaObject")) || (func->name() == QLatin1String("qt_metacall"))))
        return;

    const TypeEntry *retType = func->type()->typeEntry();
    const QString funcName = func->isOperatorOverload() ? pythonOperatorFunctionName(func) : func->name();

    QString prefix = wrapperName(func->ownerClass()) + QLatin1String("::");
    s << functionSignature(func, prefix, QString(), Generator::SkipDefaultValues|Generator::OriginalTypeDescription)
      << "\n{\n";

    Indentation indentation(INDENT);

    const FunctionModificationList &functionModifications = func->modifications();

    const QString returnStatement = virtualMethodReturn(s, func, functionModifications);

    if (func->isAbstract() && func->isModifiedRemoved()) {
        qCWarning(lcShiboken).noquote().nospace()
            << QString::fromLatin1("Pure virtual method '%1::%2' must be implement but was "\
                                   "completely removed on type system.")
                                   .arg(func->ownerClass()->name(), func->minimalSignature());
        s << INDENT << returnStatement << "\n}\n\n";
        return;
    }

    const CodeSnipList snips = func->hasInjectedCode()
        ? func->injectedCodeSnips() : CodeSnipList();
    const AbstractMetaArgument *lastArg = func->arguments().isEmpty()
        ?  nullptr : func->arguments().constLast();

    //Write declaration/native injected code
    if (!snips.isEmpty()) {
        writeCodeSnips(s, snips, TypeSystem::CodeSnipPositionDeclaration,
                       TypeSystem::ShellCode, func, lastArg);
    }

    if (wrapperDiagnostics()) {
        s << INDENT << "std::cerr << ";
#ifndef Q_CC_MSVC // g++ outputs __FUNCTION__ unqualified
        s << '"' << prefix << R"(" << )";
#endif
        s  << R"(__FUNCTION__ << ' ' << this << " m_PyMethodCache[" << )"
           << cacheIndex << R"( << "]=" << m_PyMethodCache[)" << cacheIndex
           << R"(] << '\n';)" << '\n';
    }
    // PYSIDE-803: Build a boolean cache for unused overrides.
    const bool multi_line = func->isVoid() || !snips.isEmpty() || func->isAbstract();
    s << INDENT << "if (m_PyMethodCache[" << cacheIndex << "])" << (multi_line ? " {\n" : "\n");
    {
        Indentation indentation(INDENT);
        writeVirtualMethodCppCall(s, func, funcName, snips, lastArg, retType,
                                  returnStatement);
    }
    if (multi_line)
        s << INDENT << "}\n";

    s << INDENT << "Shiboken::GilState gil;\n";

    // Get out of virtual method call if someone already threw an error.
    s << INDENT << "if (PyErr_Occurred())\n" << indent(INDENT)
        << INDENT << returnStatement << '\n' << outdent(INDENT);

    //PYSIDE-1019: Add info about properties.
    int propFlag = 0;
    if (func->isPropertyReader())
        propFlag |= 1;
    if (func->isPropertyWriter())
        propFlag |= 2;
    if (propFlag && func->isStatic())
        propFlag |= 4;
    QString propStr;
    if (propFlag)
        propStr = QString::number(propFlag) + QLatin1Char(':');

    s << INDENT << "static PyObject *nameCache[2] = {};\n";
    if (propFlag)
        s << INDENT << "// This method belongs to a property.\n";
    s << INDENT << "static const char *funcName = \"" << propStr << funcName << "\";\n";
    s << INDENT << "Shiboken::AutoDecRef " << PYTHON_OVERRIDE_VAR
                << "(Shiboken::BindingManager::instance().getOverride(this, nameCache, funcName));\n";
    s << INDENT << "if (" << PYTHON_OVERRIDE_VAR << ".isNull()) {\n"
       << indent(INDENT) << INDENT << "gil.release();\n";
    if (useOverrideCaching(func->ownerClass()))
        s << INDENT << "m_PyMethodCache[" << cacheIndex << "] = true;\n";
    writeVirtualMethodCppCall(s, func, funcName, snips, lastArg, retType,
                              returnStatement);
    s << outdent(INDENT) << INDENT << "}\n\n";  //WS

    writeConversionRule(s, func, TypeSystem::TargetLangCode);

    s << INDENT << "Shiboken::AutoDecRef " << PYTHON_ARGS << "(";

    if (func->arguments().isEmpty() || allArgumentsRemoved(func)) {
        s << "PyTuple_New(0));\n";
    } else {
        QStringList argConversions;
        const AbstractMetaArgumentList &arguments = func->arguments();
        for (const AbstractMetaArgument *arg : arguments) {
            if (func->argumentRemoved(arg->argumentIndex() + 1))
                continue;

            QString argConv;
            QTextStream ac(&argConv);
            auto argType = static_cast<const PrimitiveTypeEntry *>(arg->type()->typeEntry());
            bool convert = argType->isObject()
                            || argType->isValue()
                            || arg->type()->isValuePointer()
                            || arg->type()->isNativePointer()
                            || argType->isFlags()
                            || argType->isEnum()
                            || argType->isContainer()
                            || arg->type()->referenceType() == LValueReference;

            if (!convert && argType->isPrimitive()) {
                if (argType->basicReferencedTypeEntry())
                    argType = argType->basicReferencedTypeEntry();
                convert = !m_formatUnits.contains(argType->name());
            }

            Indentor nested;
            Indentation indentation(nested);
            ac << nested;
            if (!func->conversionRule(TypeSystem::TargetLangCode, arg->argumentIndex() + 1).isEmpty()) {
                // Has conversion rule.
                ac << arg->name() + QLatin1String(CONV_RULE_OUT_VAR_SUFFIX);
            } else {
                QString argName = arg->name();
                if (convert)
                    writeToPythonConversion(ac, arg->type(), func->ownerClass(), argName);
                else
                    ac << argName;
            }

            argConversions << argConv;
        }

        s << "Py_BuildValue(\"(" << getFormatUnitString(func, false) << ")\",\n";
        s << argConversions.join(QLatin1String(",\n")) << Qt::endl;
        s << INDENT << "));\n";
    }

    bool invalidateReturn = false;
    QSet<int> invalidateArgs;
    for (const FunctionModification &funcMod : functionModifications) {
        for (const ArgumentModification &argMod : funcMod.argument_mods) {
            if (argMod.resetAfterUse && !invalidateArgs.contains(argMod.index)) {
                invalidateArgs.insert(argMod.index);
                s << INDENT << "bool invalidateArg" << argMod.index;
                s << " = PyTuple_GET_ITEM(" << PYTHON_ARGS << ", " << argMod.index - 1 << ")->ob_refcnt == 1;\n";
            } else if (argMod.index == 0 && argMod.ownerships[TypeSystem::TargetLangCode] == TypeSystem::CppOwnership) {
                invalidateReturn = true;
            }
        }
    }
    s << Qt::endl;

    if (!snips.isEmpty()) {
        if (injectedCodeUsesPySelf(func))
            s << INDENT << "PyObject *pySelf = BindingManager::instance().retrieveWrapper(this);\n";

        const AbstractMetaArgument *lastArg = func->arguments().isEmpty() ? nullptr : func->arguments().constLast();
        writeCodeSnips(s, snips, TypeSystem::CodeSnipPositionBeginning, TypeSystem::NativeCode, func, lastArg);
    }

    if (!injectedCodeCallsPythonOverride(func)) {
        s << INDENT;
        s << "Shiboken::AutoDecRef " << PYTHON_RETURN_VAR << "(PyObject_Call("
            << PYTHON_OVERRIDE_VAR << ", " << PYTHON_ARGS << ", nullptr));\n";

        s << INDENT << "// An error happened in python code!\n";
        s << INDENT << "if (" << PYTHON_RETURN_VAR << ".isNull()) {\n";
        {
            Indentation indent(INDENT);
            s << INDENT << "PyErr_Print();\n";
            s << INDENT << returnStatement << '\n';
        }
        s << INDENT << "}\n";

        if (!func->isVoid()) {
            if (invalidateReturn)
                s << INDENT << "bool invalidateArg0 = " << PYTHON_RETURN_VAR << "->ob_refcnt == 1;\n";

            if (func->typeReplaced(0) != QLatin1String("PyObject")) {

                s << INDENT << "// Check return type\n";
                s << INDENT;
                if (func->typeReplaced(0).isEmpty()) {
                    s << "PythonToCppFunc " << PYTHON_TO_CPP_VAR << " = " << cpythonIsConvertibleFunction(func->type());
                    s << PYTHON_RETURN_VAR << ");\n";
                    s << INDENT << "if (!" << PYTHON_TO_CPP_VAR << ") {\n";
                    {
                        Indentation indent(INDENT);
                        s << INDENT << "Shiboken::warning(PyExc_RuntimeWarning, 2, "\
                                       "\"Invalid return value in function %s, expected %s, got %s.\", \"";
                        s << func->ownerClass()->name() << '.' << funcName << "\", " << getVirtualFunctionReturnTypeName(func);
                        s << ", Py_TYPE(" << PYTHON_RETURN_VAR << ")->tp_name);\n";
                        s << INDENT << returnStatement << '\n';
                    }
                    s << INDENT << "}\n";

                } else {

                    s << INDENT << "// Check return type\n";
                    s << INDENT << "bool typeIsValid = ";
                    writeTypeCheck(s, func->type(), QLatin1String(PYTHON_RETURN_VAR),
                                   isNumber(func->type()->typeEntry()), func->typeReplaced(0));
                    s << ";\n";
                    s << INDENT << "if (!typeIsValid";
                    if (isPointerToWrapperType(func->type()))
                        s << " && " << PYTHON_RETURN_VAR << " != Py_None";
                    s << ") {\n";
                    {
                        Indentation indent(INDENT);
                        s << INDENT << "Shiboken::warning(PyExc_RuntimeWarning, 2, "\
                                       "\"Invalid return value in function %s, expected %s, got %s.\", \"";
                        s << func->ownerClass()->name() << '.' << funcName << "\", " << getVirtualFunctionReturnTypeName(func);
                        s << ", Py_TYPE(" << PYTHON_RETURN_VAR << ")->tp_name);\n";
                        s << INDENT << returnStatement << '\n';
                    }
                    s << INDENT << "}\n";

                }
            }

            if (!func->conversionRule(TypeSystem::NativeCode, 0).isEmpty()) {
                // Has conversion rule.
                writeConversionRule(s, func, TypeSystem::NativeCode, QLatin1String(CPP_RETURN_VAR));
            } else if (!injectedCodeHasReturnValueAttribution(func, TypeSystem::NativeCode)) {
                writePythonToCppTypeConversion(s, func->type(), QLatin1String(PYTHON_RETURN_VAR),
                                               QLatin1String(CPP_RETURN_VAR), func->implementingClass());
            }
        }
    }

    if (invalidateReturn) {
        s << INDENT << "if (invalidateArg0)\n" << indent(INDENT)
            << INDENT << "Shiboken::Object::releaseOwnership(" << PYTHON_RETURN_VAR
            << ".object());\n" << outdent(INDENT);
    }
    for (int argIndex : qAsConst(invalidateArgs)) {
        s << INDENT << "if (invalidateArg" << argIndex << ")\n" << indent(INDENT)
            << INDENT << "Shiboken::Object::invalidate(PyTuple_GET_ITEM(" << PYTHON_ARGS
            << ", " << (argIndex - 1) << "));\n" << outdent(INDENT);
    }


    for (const FunctionModification &funcMod : functionModifications) {
        for (const ArgumentModification &argMod : funcMod.argument_mods) {
            if (argMod.ownerships.contains(TypeSystem::NativeCode)
                && argMod.index == 0 && argMod.ownerships[TypeSystem::NativeCode] == TypeSystem::CppOwnership) {
                s << INDENT << "if (Shiboken::Object::checkType(" << PYTHON_RETURN_VAR << "))\n";
                Indentation indent(INDENT);
                s << INDENT << "Shiboken::Object::releaseOwnership(" << PYTHON_RETURN_VAR << ");\n";
            }
        }
    }

    if (func->hasInjectedCode()) {
        s << Qt::endl;
        const AbstractMetaArgument *lastArg = func->arguments().isEmpty() ? nullptr : func->arguments().constLast();
        writeCodeSnips(s, snips, TypeSystem::CodeSnipPositionEnd, TypeSystem::NativeCode, func, lastArg);
    }

    if (!func->isVoid()) {
        s << INDENT << "return ";
        if (avoidProtectedHack() && retType->isEnum()) {
            const AbstractMetaEnum *metaEnum = findAbstractMetaEnum(retType);
            bool isProtectedEnum = metaEnum && metaEnum->isProtected();
            if (isProtectedEnum) {
                QString typeCast;
                if (metaEnum->enclosingClass())
                    typeCast += QLatin1String("::") + metaEnum->enclosingClass()->qualifiedCppName();
                typeCast += QLatin1String("::") + metaEnum->name();
                s << '(' << typeCast << ')';
            }
        }
        if (func->type()->referenceType() == LValueReference && !isPointer(func->type()))
            s << " *";
        s << CPP_RETURN_VAR << ";\n";
    }

    s<< "}\n\n";
}

void CppGenerator::writeMetaObjectMethod(QTextStream &s, const GeneratorContext &classContext)
{
    Indentation indentation(INDENT);
    const QString wrapperClassName = classContext.wrapperName();
    const QString qualifiedCppName = classContext.metaClass()->qualifiedCppName();
    s << "const QMetaObject *" << wrapperClassName << "::metaObject() const\n{\n";
    s << INDENT << "if (QObject::d_ptr->metaObject)\n"
      << INDENT << INDENT << "return QObject::d_ptr->dynamicMetaObject();\n";
    s << INDENT << "SbkObject *pySelf = Shiboken::BindingManager::instance().retrieveWrapper(this);\n";
    s << INDENT << "if (pySelf == nullptr)\n";
    s << INDENT << INDENT << "return " << qualifiedCppName << "::metaObject();\n";
    s << INDENT << "return PySide::SignalManager::retrieveMetaObject(reinterpret_cast<PyObject *>(pySelf));\n";
    s<< "}\n\n";

    // qt_metacall function
    s << "int " << wrapperClassName << "::qt_metacall(QMetaObject::Call call, int id, void **args)\n";
    s << "{\n";

    AbstractMetaFunction *func = nullptr;
    AbstractMetaFunctionList list =
        classContext.metaClass()->queryFunctionsByName(QLatin1String("qt_metacall"));
    if (list.size() == 1)
        func = list[0];

    CodeSnipList snips;
    if (func) {
        snips = func->injectedCodeSnips();
        if (func->isUserAdded()) {
            CodeSnipList snips = func->injectedCodeSnips();
            writeCodeSnips(s, snips, TypeSystem::CodeSnipPositionAny, TypeSystem::NativeCode, func);
        }
    }

    s << INDENT << "int result = " << qualifiedCppName << "::qt_metacall(call, id, args);\n";
    s << INDENT << "return result < 0 ? result : PySide::SignalManager::qt_metacall(this, call, id, args);\n";
    s << "}\n\n";

    // qt_metacast function
    writeMetaCast(s, classContext);
}

void CppGenerator::writeMetaCast(QTextStream &s, const GeneratorContext &classContext)
{
    Indentation indentation(INDENT);
    const QString wrapperClassName = classContext.wrapperName();
    const QString qualifiedCppName = classContext.metaClass()->qualifiedCppName();
    s << "void *" << wrapperClassName << "::qt_metacast(const char *_clname)\n{\n";
    s << INDENT << "if (!_clname) return {};\n";
    s << INDENT << "SbkObject *pySelf = Shiboken::BindingManager::instance().retrieveWrapper(this);\n";
    s << INDENT << "if (pySelf && PySide::inherits(Py_TYPE(pySelf), _clname))\n";
    s << INDENT << INDENT << "return static_cast<void *>(const_cast< " << wrapperClassName << " *>(this));\n";
    s << INDENT << "return " << qualifiedCppName << "::qt_metacast(_clname);\n";
    s << "}\n\n";
}

void CppGenerator::writeEnumConverterFunctions(QTextStream &s, const AbstractMetaEnum *metaEnum)
{
    if (metaEnum->isPrivate() || metaEnum->isAnonymous())
        return;
    writeEnumConverterFunctions(s, metaEnum->typeEntry());
}

void CppGenerator::writeEnumConverterFunctions(QTextStream &s, const TypeEntry *enumType)
{
    if (!enumType)
        return;
    QString typeName = fixedCppTypeName(enumType);
    QString enumPythonType = cpythonTypeNameExt(enumType);
    QString cppTypeName = getFullTypeName(enumType).trimmed();
    if (avoidProtectedHack()) {
        const AbstractMetaEnum *metaEnum = findAbstractMetaEnum(enumType);
        if (metaEnum && metaEnum->isProtected())
            cppTypeName = protectedEnumSurrogateName(metaEnum);
    }
    QString code;
    QTextStream c(&code);
    Indentor nested;
    c << nested << "*reinterpret_cast<" << cppTypeName << " *>(cppOut) =\n"
        << nested << "    ";
    if (enumType->isFlags())
        c << cppTypeName << "(QFlag(int(PySide::QFlags::getValue(reinterpret_cast<PySideQFlagsObject *>(pyIn)))))";
    else
        c << "static_cast<" << cppTypeName << ">(Shiboken::Enum::getValue(pyIn))";
    c << ";\n";
    writePythonToCppFunction(s, code, typeName, typeName);

    QString pyTypeCheck = QStringLiteral("PyObject_TypeCheck(pyIn, %1)").arg(enumPythonType);
    writeIsPythonConvertibleToCppFunction(s, typeName, typeName, pyTypeCheck);

    code.clear();

    c << nested << "const int castCppIn = int(*reinterpret_cast<const "
        << cppTypeName << " *>(cppIn));\n";
    c << nested;
    c << "return ";
    if (enumType->isFlags()) {
        c << "reinterpret_cast<PyObject *>(PySide::QFlags::newObject(castCppIn, "
            << enumPythonType << "))";
    } else {
        c << "Shiboken::Enum::newItem(" << enumPythonType << ", castCppIn)";
    }
    c << ";\n";
    writeCppToPythonFunction(s, code, typeName, typeName);
    s << Qt::endl;

    if (enumType->isFlags())
        return;

    auto flags = reinterpret_cast<const EnumTypeEntry *>(enumType)->flags();
    if (!flags)
        return;

    // QFlags part.

    writeEnumConverterFunctions(s, flags);

    code.clear();
    cppTypeName = getFullTypeName(flags).trimmed();
    c << nested << "*reinterpret_cast<" << cppTypeName << " *>(cppOut) =\n"
      << nested << "    " << cppTypeName
      << "(QFlag(int(Shiboken::Enum::getValue(pyIn))));\n";

    QString flagsTypeName = fixedCppTypeName(flags);
    writePythonToCppFunction(s, code, typeName, flagsTypeName);
    writeIsPythonConvertibleToCppFunction(s, typeName, flagsTypeName, pyTypeCheck);

    code.clear();
    c << nested << "Shiboken::AutoDecRef pyLong(PyNumber_Long(pyIn));\n";
    c << nested << "*reinterpret_cast<" << cppTypeName << " *>(cppOut) =\n"
      << nested << "    " << cppTypeName
      << "(QFlag(int(PyLong_AsLong(pyLong.object()))));\n";
    // PYSIDE-898: Include an additional condition to detect if the type of the
    // enum corresponds to the object that is being evaluated.
    // Using only `PyNumber_Check(...)` is too permissive,
    // then we would have been unable to detect the difference between
    // a PolarOrientation and Qt::AlignmentFlag, which was the main
    // issue of the bug.
    const QString numberCondition = QStringLiteral("PyNumber_Check(pyIn) && ") + pyTypeCheck;
    writePythonToCppFunction(s, code, QLatin1String("number"), flagsTypeName);
    writeIsPythonConvertibleToCppFunction(s, QLatin1String("number"), flagsTypeName, numberCondition);


}

void CppGenerator::writeConverterFunctions(QTextStream &s, const AbstractMetaClass *metaClass,
                                           const GeneratorContext &classContext)
{
    s << "// Type conversion functions.\n\n";

    AbstractMetaEnumList classEnums = metaClass->enums();
    metaClass->getEnumsFromInvisibleNamespacesToBeGenerated(&classEnums);
    if (!classEnums.isEmpty())
        s << "// Python to C++ enum conversion.\n";
    for (const AbstractMetaEnum *metaEnum : qAsConst(classEnums))
        writeEnumConverterFunctions(s, metaEnum);

    if (metaClass->isNamespace())
        return;

    QString typeName;
    if (!classContext.forSmartPointer())
        typeName = getFullTypeName(metaClass);
    else
        typeName = getFullTypeName(classContext.preciseType());

    QString cpythonType = cpythonTypeName(metaClass);

    // Returns the C++ pointer of the Python wrapper.
    s << "// Python to C++ pointer conversion - returns the C++ object of the Python wrapper (keeps object identity).\n";

    QString sourceTypeName = metaClass->name();
    QString targetTypeName = metaClass->name() + QLatin1String("_PTR");
    QString code;
    QTextStream c(&code);
    Indentor nested;
    c << nested << "Shiboken::Conversions::pythonToCppPointer(" << cpythonType << ", pyIn, cppOut);";
    writePythonToCppFunction(s, code, sourceTypeName, targetTypeName);

    // "Is convertible" function for the Python object to C++ pointer conversion.
    const QString pyTypeCheck = QLatin1String("PyObject_TypeCheck(pyIn, reinterpret_cast<PyTypeObject *>(")
        + cpythonType + QLatin1String("))");
    writeIsPythonConvertibleToCppFunction(s, sourceTypeName, targetTypeName, pyTypeCheck, QString(), true);
    s << Qt::endl;

    // C++ pointer to a Python wrapper, keeping identity.
    s << "// C++ to Python pointer conversion - tries to find the Python wrapper for the C++ object (keeps object identity).\n";
    code.clear();
    if (usePySideExtensions() && metaClass->isQObject())
    {
        c << nested << "return PySide::getWrapperForQObject(reinterpret_cast<"
            << typeName << " *>(const_cast<void *>(cppIn)), " << cpythonType << ");\n";
    } else {
        c << nested << "auto pyOut = reinterpret_cast<PyObject *>(Shiboken::BindingManager::instance().retrieveWrapper(cppIn));\n";
        c << nested << "if (pyOut) {\n";
        {
            Indentation indent(nested);
            c << nested << "Py_INCREF(pyOut);\n";
            c << nested << "return pyOut;\n";
        }
        c << nested << "}\n";
        c << nested   << "bool changedTypeName = false;\n"
            << nested << "auto tCppIn = reinterpret_cast<const " << typeName << " *>(cppIn);\n"
            << nested << "const char *typeName = typeid(*tCppIn).name();\n"
            << nested << "auto sbkType = Shiboken::ObjectType::typeForTypeName(typeName);\n"
            << nested << "if (sbkType && Shiboken::ObjectType::hasSpecialCastFunction(sbkType)) {\n"
            << nested << "    typeName = typeNameOf(tCppIn);\n"
            << nested << "    changedTypeName = true;\n"
            << nested << "}\n"
            << nested << "PyObject *result = Shiboken::Object::newObject(" << cpythonType
            <<           ", const_cast<void *>(cppIn), false, /* exactType */ changedTypeName, typeName);\n"
            << nested << "if (changedTypeName)\n"
            << nested << "    delete [] typeName;\n"
            << nested << "return result;";
    }
    std::swap(targetTypeName, sourceTypeName);
    writeCppToPythonFunction(s, code, sourceTypeName, targetTypeName);

    // The conversions for an Object Type end here.
    if (!metaClass->typeEntry()->isValue() && !metaClass->typeEntry()->isSmartPointer()) {
        s << Qt::endl;
        return;
    }

    // Always copies C++ value (not pointer, and not reference) to a new Python wrapper.
    s << Qt::endl << "// C++ to Python copy conversion.\n";
    if (!classContext.forSmartPointer())
        targetTypeName = metaClass->name();
    else
        targetTypeName = classContext.preciseType()->name();

    sourceTypeName = targetTypeName + QLatin1String("_COPY");

    code.clear();

    QString computedWrapperName;
    if (!classContext.forSmartPointer()) {
        computedWrapperName = classContext.useWrapper()
            ? classContext.wrapperName() : metaClass->qualifiedCppName();
    } else {
        computedWrapperName = classContext.smartPointerWrapperName();
    }

    c << nested << "return Shiboken::Object::newObject(" << cpythonType
        << ", new ::" << computedWrapperName << "(*reinterpret_cast<const "
        << typeName << " *>(cppIn)), true, true);";
    writeCppToPythonFunction(s, code, sourceTypeName, targetTypeName);
    s << Qt::endl;

    // Python to C++ copy conversion.
    s << "// Python to C++ copy conversion.\n";
    if (!classContext.forSmartPointer())
        sourceTypeName = metaClass->name();
    else
        sourceTypeName = classContext.preciseType()->name();

    targetTypeName = QStringLiteral("%1_COPY").arg(sourceTypeName);
    code.clear();

    QString pyInVariable = QLatin1String("pyIn");
    QString wrappedCPtrExpression;
    if (!classContext.forSmartPointer())
        wrappedCPtrExpression = cpythonWrapperCPtr(metaClass->typeEntry(), pyInVariable);
    else
        wrappedCPtrExpression = cpythonWrapperCPtr(classContext.preciseType(), pyInVariable);

    c << nested << "*reinterpret_cast<" << typeName << " *>(cppOut) = *"
        << wrappedCPtrExpression << ';';
    writePythonToCppFunction(s, code, sourceTypeName, targetTypeName);

    // "Is convertible" function for the Python object to C++ value copy conversion.
    writeIsPythonConvertibleToCppFunction(s, sourceTypeName, targetTypeName, pyTypeCheck);
    s << Qt::endl;

    // User provided implicit conversions.
    CustomConversion *customConversion = metaClass->typeEntry()->customConversion();

    // Implicit conversions.
    AbstractMetaFunctionList implicitConvs;
    if (!customConversion || !customConversion->replaceOriginalTargetToNativeConversions()) {
        const AbstractMetaFunctionList &allImplicitConvs = implicitConversions(metaClass->typeEntry());
        for (AbstractMetaFunction *func : allImplicitConvs) {
            if (!func->isUserAdded())
                implicitConvs << func;
        }
    }

    if (!implicitConvs.isEmpty())
        s << "// Implicit conversions.\n";

    AbstractMetaType *targetType = buildAbstractMetaTypeFromAbstractMetaClass(metaClass);
    for (const AbstractMetaFunction *conv : qAsConst(implicitConvs)) {
        if (conv->isModifiedRemoved())
            continue;

        QString typeCheck;
        QString toCppConv;
        QString toCppPreConv;
        if (conv->isConversionOperator()) {
            const AbstractMetaClass *sourceClass = conv->ownerClass();
            typeCheck = QStringLiteral("PyObject_TypeCheck(pyIn, %1)").arg(cpythonTypeNameExt(sourceClass->typeEntry()));
            toCppConv = QLatin1Char('*') + cpythonWrapperCPtr(sourceClass->typeEntry(), QLatin1String("pyIn"));
        } else {
            // Constructor that does implicit conversion.
            if (!conv->typeReplaced(1).isEmpty() || conv->isModifiedToArray(1))
                continue;
            const AbstractMetaType *sourceType = conv->arguments().constFirst()->type();
            typeCheck = cpythonCheckFunction(sourceType);
            bool isUserPrimitiveWithoutTargetLangName = isUserPrimitive(sourceType)
                                                        && sourceType->typeEntry()->targetLangApiName() == sourceType->typeEntry()->name();
            if (!isWrapperType(sourceType)
                && !isUserPrimitiveWithoutTargetLangName
                && !sourceType->typeEntry()->isEnum()
                && !sourceType->typeEntry()->isFlags()
                && !sourceType->typeEntry()->isContainer()) {
                typeCheck += QLatin1Char('(');
            }
            if (isWrapperType(sourceType)) {
                typeCheck += QLatin1String("pyIn)");
                toCppConv = (sourceType->referenceType() == LValueReference || !isPointerToWrapperType(sourceType))
                    ? QLatin1String(" *") : QString();
                toCppConv += cpythonWrapperCPtr(sourceType->typeEntry(), QLatin1String("pyIn"));
            } else if (typeCheck.contains(QLatin1String("%in"))) {
                typeCheck.replace(QLatin1String("%in"), QLatin1String("pyIn"));
                typeCheck.append(QLatin1Char(')'));
            } else {
                typeCheck += QLatin1String("pyIn)");
            }

            if (isUserPrimitive(sourceType)
                || isCppPrimitive(sourceType)
                || sourceType->typeEntry()->isContainer()
                || sourceType->typeEntry()->isEnum()
                || sourceType->typeEntry()->isFlags()) {
                QTextStream pc(&toCppPreConv);
                pc << nested << getFullTypeNameWithoutModifiers(sourceType) << " cppIn";
                writeMinimalConstructorExpression(pc, sourceType);
                pc << ";\n";
                writeToCppConversion(pc, sourceType, nullptr, QLatin1String("pyIn"), QLatin1String("cppIn"));
                pc << ';';
                toCppConv.append(QLatin1String("cppIn"));
            } else if (!isWrapperType(sourceType)) {
                QTextStream tcc(&toCppConv);
                writeToCppConversion(tcc, sourceType, metaClass, QLatin1String("pyIn"), QLatin1String("/*BOZO-1061*/"));
            }


        }
        const AbstractMetaType *sourceType = conv->isConversionOperator()
                                             ? buildAbstractMetaTypeFromAbstractMetaClass(conv->ownerClass())
                                             : conv->arguments().constFirst()->type();
        writePythonToCppConversionFunctions(s, sourceType, targetType, typeCheck, toCppConv, toCppPreConv);
    }

    writeCustomConverterFunctions(s, customConversion);
}

void CppGenerator::writeCustomConverterFunctions(QTextStream &s, const CustomConversion *customConversion)
{
    if (!customConversion)
        return;
    const CustomConversion::TargetToNativeConversions &toCppConversions = customConversion->targetToNativeConversions();
    if (toCppConversions.isEmpty())
        return;
    s << "// Python to C++ conversions for type '" << customConversion->ownerType()->qualifiedCppName() << "'.\n";
    for (CustomConversion::TargetToNativeConversion *toNative : toCppConversions)
        writePythonToCppConversionFunctions(s, toNative, customConversion->ownerType());
    s << Qt::endl;
}

void CppGenerator::writeConverterRegister(QTextStream &s, const AbstractMetaClass *metaClass,
                                          const GeneratorContext &classContext)
{
    if (metaClass->isNamespace())
        return;
    s << INDENT << "// Register Converter\n";
    s << INDENT << "SbkConverter *converter = Shiboken::Conversions::createConverter(";
    s << cpythonTypeName(metaClass) << ',' << Qt::endl;
    {
        Indentation indent(INDENT);
        QString sourceTypeName = metaClass->name();
        QString targetTypeName = sourceTypeName + QLatin1String("_PTR");
        s << INDENT << pythonToCppFunctionName(sourceTypeName, targetTypeName) << ',' << Qt::endl;
        s << INDENT << convertibleToCppFunctionName(sourceTypeName, targetTypeName) << ',' << Qt::endl;
        std::swap(targetTypeName, sourceTypeName);
        s << INDENT << cppToPythonFunctionName(sourceTypeName, targetTypeName);
        if (metaClass->typeEntry()->isValue() || metaClass->typeEntry()->isSmartPointer()) {
            s << ',' << Qt::endl;
            sourceTypeName = metaClass->name() + QLatin1String("_COPY");
            s << INDENT << cppToPythonFunctionName(sourceTypeName, targetTypeName);
        }
    }
    s << ");\n";

    s << Qt::endl;

    auto writeConversions = [&s, this](const QString &signature)
    {
        s << INDENT << "Shiboken::Conversions::registerConverterName(converter, \"" << signature << "\");\n";
        s << INDENT << "Shiboken::Conversions::registerConverterName(converter, \"" << signature << "*\");\n";
        s << INDENT << "Shiboken::Conversions::registerConverterName(converter, \"" << signature << "&\");\n";
    };

    auto writeConversionsForType = [writeConversions](const QString &fullTypeName)
    {
        QStringList lst = fullTypeName.split(QLatin1String("::"),
                                               Qt::SkipEmptyParts);
        while (!lst.isEmpty()) {
            QString signature = lst.join(QLatin1String("::"));
            writeConversions(signature);
            lst.removeFirst();
        }
    };


    if (!classContext.forSmartPointer()) {
        writeConversionsForType(metaClass->qualifiedCppName());
    } else {
        const QString &smartPointerType = classContext.preciseType()->instantiations().at(0)->cppSignature();
        const QString &smartPointerName = classContext.preciseType()->typeEntry()->name();

        QStringList lst = smartPointerType.split(QLatin1String("::"),
                                               Qt::SkipEmptyParts);
        while (!lst.isEmpty()) {
            QString signature = lst.join(QLatin1String("::"));
            writeConversions(QStringLiteral("%1<%2 >").arg(smartPointerName, signature));
            lst.removeFirst();
        }

        writeConversionsForType(smartPointerType);
    }

    s << INDENT << "Shiboken::Conversions::registerConverterName(converter, typeid(::";
    QString qualifiedCppNameInvocation;
    if (!classContext.forSmartPointer())
        qualifiedCppNameInvocation = metaClass->qualifiedCppName();
    else
        qualifiedCppNameInvocation = classContext.preciseType()->cppSignature();

    s << qualifiedCppNameInvocation << ").name());\n";

    if (classContext.useWrapper()) {
        s << INDENT << "Shiboken::Conversions::registerConverterName(converter, typeid(::";
        s << classContext.wrapperName() << ").name());\n";
    }

    s << Qt::endl;

    if (!metaClass->typeEntry()->isValue() && !metaClass->typeEntry()->isSmartPointer())
        return;

    // Python to C++ copy (value, not pointer neither reference) conversion.
    s << INDENT << "// Add Python to C++ copy (value, not pointer neither reference) conversion to type converter.\n";
    QString sourceTypeName = metaClass->name();
    QString targetTypeName = sourceTypeName + QLatin1String("_COPY");
    QString toCpp = pythonToCppFunctionName(sourceTypeName, targetTypeName);
    QString isConv = convertibleToCppFunctionName(sourceTypeName, targetTypeName);
    writeAddPythonToCppConversion(s, QLatin1String("converter"), toCpp, isConv);

    // User provided implicit conversions.
    CustomConversion *customConversion = metaClass->typeEntry()->customConversion();

    // Add implicit conversions.
    AbstractMetaFunctionList implicitConvs;
    if (!customConversion || !customConversion->replaceOriginalTargetToNativeConversions()) {
        const AbstractMetaFunctionList &allImplicitConvs = implicitConversions(metaClass->typeEntry());
        for (AbstractMetaFunction *func : allImplicitConvs) {
            if (!func->isUserAdded())
                implicitConvs << func;
        }
    }

    if (!implicitConvs.isEmpty())
        s << INDENT << "// Add implicit conversions to type converter.\n";

    AbstractMetaType *targetType = buildAbstractMetaTypeFromAbstractMetaClass(metaClass);
    for (const AbstractMetaFunction *conv : qAsConst(implicitConvs)) {
        if (conv->isModifiedRemoved())
            continue;
        const AbstractMetaType *sourceType;
        if (conv->isConversionOperator()) {
            sourceType = buildAbstractMetaTypeFromAbstractMetaClass(conv->ownerClass());
        } else {
            // Constructor that does implicit conversion.
            if (!conv->typeReplaced(1).isEmpty() || conv->isModifiedToArray(1))
                continue;
            sourceType = conv->arguments().constFirst()->type();
        }
        QString toCpp = pythonToCppFunctionName(sourceType, targetType);
        QString isConv = convertibleToCppFunctionName(sourceType, targetType);
        writeAddPythonToCppConversion(s, QLatin1String("converter"), toCpp, isConv);
    }

    writeCustomConverterRegister(s, customConversion, QLatin1String("converter"));
}

void CppGenerator::writeCustomConverterRegister(QTextStream &s, const CustomConversion *customConversion, const QString &converterVar)
{
    if (!customConversion)
        return;
    const CustomConversion::TargetToNativeConversions &toCppConversions = customConversion->targetToNativeConversions();
    if (toCppConversions.isEmpty())
        return;
    s << INDENT << "// Add user defined implicit conversions to type converter.\n";
    for (CustomConversion::TargetToNativeConversion *toNative : toCppConversions) {
        QString toCpp = pythonToCppFunctionName(toNative, customConversion->ownerType());
        QString isConv = convertibleToCppFunctionName(toNative, customConversion->ownerType());
        writeAddPythonToCppConversion(s, converterVar, toCpp, isConv);
    }
}

void CppGenerator::writeContainerConverterFunctions(QTextStream &s, const AbstractMetaType *containerType)
{
    writeCppToPythonFunction(s, containerType);
    writePythonToCppConversionFunctions(s, containerType);
}

void CppGenerator::writeSmartPointerConverterFunctions(QTextStream &s, const AbstractMetaType *smartPointerType)
{
    const AbstractMetaClass *targetClass = AbstractMetaClass::findClass(classes(), smartPointerType->instantiations().at(0)->typeEntry());

    if (targetClass) {
        const auto *smartPointerTypeEntry =
                static_cast<const SmartPointerTypeEntry *>(
                    smartPointerType->typeEntry());

        // TODO: Missing conversion to smart pointer pointer type:

        s << "// Register smartpointer conversion for all derived classes\n";
        const auto classes = getBaseClasses(targetClass);
        for (auto k : classes) {
            if (smartPointerTypeEntry->matchesInstantiation(k->typeEntry())) {
                if (auto smartTargetType = findSmartPointerInstantiation(k->typeEntry())) {
                    s << INDENT << "// SmartPointer derived class: " << smartTargetType->cppSignature() << "\n";
                    writePythonToCppConversionFunctions(s, smartPointerType, smartTargetType, {}, {}, {});
                }
            }
        }
    }
}

void CppGenerator::writeMethodWrapperPreamble(QTextStream &s, OverloadData &overloadData,
                                              const GeneratorContext &context)
{
    const AbstractMetaFunction *rfunc = overloadData.referenceFunction();
    const AbstractMetaClass *ownerClass = rfunc->targetLangOwner();
    Q_ASSERT(ownerClass == context.metaClass());
    int minArgs = overloadData.minArgs();
    int maxArgs = overloadData.maxArgs();
    bool initPythonArguments;
    bool usesNamedArguments;

    // If method is a constructor...
    if (rfunc->isConstructor()) {
        // Check if the right constructor was called.
        if (!ownerClass->hasPrivateDestructor()) {
            s << INDENT;
            s << "if (Shiboken::Object::isUserType(self) && !Shiboken::ObjectType::canCallConstructor(self->ob_type, Shiboken::SbkType< ::";
            QString qualifiedCppName;
            if (!context.forSmartPointer())
                qualifiedCppName = ownerClass->qualifiedCppName();
            else
                qualifiedCppName = context.preciseType()->cppSignature();

            s << qualifiedCppName << " >()))\n";
            Indentation indent(INDENT);
            s << INDENT << returnStatement(m_currentErrorCode) << Qt::endl << Qt::endl;
        }
        // Declare pointer for the underlying C++ object.
        s << INDENT << "::";
        if (!context.forSmartPointer()) {
            s << (context.useWrapper() ? context.wrapperName() : ownerClass->qualifiedCppName());
        } else {
            s << context.smartPointerWrapperName();
        }
        s << " *cptr{};\n";

        initPythonArguments = maxArgs > 0;
        usesNamedArguments = !ownerClass->isQObject() && overloadData.hasArgumentWithDefaultValue();

    } else {
        if (rfunc->implementingClass() &&
            (!rfunc->implementingClass()->isNamespace() && overloadData.hasInstanceFunction())) {
            writeCppSelfDefinition(s, rfunc, context, overloadData.hasStaticFunction());
        }
        if (!rfunc->isInplaceOperator() && overloadData.hasNonVoidReturnType())
            s << INDENT << "PyObject *" << PYTHON_RETURN_VAR << "{};\n";

        initPythonArguments = minArgs != maxArgs || maxArgs > 1;
        usesNamedArguments = rfunc->isCallOperator() || overloadData.hasArgumentWithDefaultValue();
    }

    if (maxArgs > 0) {
        s << INDENT << "int overloadId = -1;\n";
        s << INDENT << "PythonToCppFunc " << PYTHON_TO_CPP_VAR;
        if (pythonFunctionWrapperUsesListOfArguments(overloadData)) {
            s << "[] = { " << NULL_PTR;
            for (int i = 1; i < maxArgs; ++i)
                s << ", " << NULL_PTR;
            s << " };\n";
        } else {
            s << "{};\n";
        }
        writeUnusedVariableCast(s, QLatin1String(PYTHON_TO_CPP_VAR));
    }

    if (usesNamedArguments && !rfunc->isCallOperator())
        s << INDENT << "const Py_ssize_t numNamedArgs = (kwds ? PyDict_Size(kwds) : 0);\n";

    if (initPythonArguments) {
        s << INDENT << "const Py_ssize_t numArgs = ";
        if (minArgs == 0 && maxArgs == 1 && !rfunc->isConstructor() && !pythonFunctionWrapperUsesListOfArguments(overloadData))
            s << "(" << PYTHON_ARG << " == 0 ? 0 : 1);\n";
        else
            writeArgumentsInitializer(s, overloadData);
    }
}

void CppGenerator::writeConstructorWrapper(QTextStream &s, const AbstractMetaFunctionList &overloads,
                                           const GeneratorContext &classContext)
{
    ErrorCode errorCode(-1);
    OverloadData overloadData(overloads, this);

    const AbstractMetaFunction *rfunc = overloadData.referenceFunction();
    const AbstractMetaClass *metaClass = rfunc->ownerClass();

    s << "static int\n";
    s << cpythonFunctionName(rfunc) << "(PyObject *self, PyObject *args, PyObject *kwds)\n{\n";

    QSet<QString> argNamesSet;
    if (usePySideExtensions() && metaClass->isQObject()) {
        // Write argNames variable with all known argument names.
        const OverloadData::MetaFunctionList &overloads = overloadData.overloads();
        for (const AbstractMetaFunction *func : overloads) {
            const AbstractMetaArgumentList &arguments = func->arguments();
            for (const AbstractMetaArgument *arg : arguments) {
                if (arg->defaultValueExpression().isEmpty() || func->argumentRemoved(arg->argumentIndex() + 1))
                    continue;
                argNamesSet << arg->name();
            }
        }
        QStringList argNamesList = argNamesSet.values();
        std::sort(argNamesList.begin(), argNamesList.end());
        if (argNamesList.isEmpty()) {
            s << INDENT << "const char **argNames{};\n";
        } else {
            s << INDENT << "const char *argNames[] = {\""
                << argNamesList.join(QLatin1String("\", \"")) << "\"};\n";
        }
        s << INDENT << "const QMetaObject *metaObject;\n";
    }

    s << INDENT << "SbkObject *sbkSelf = reinterpret_cast<SbkObject *>(self);\n";

    if (metaClass->isAbstract() || metaClass->baseClassNames().size() > 1) {
        s << INDENT << "SbkObjectType *type = reinterpret_cast<SbkObjectType *>(self->ob_type);\n";
        s << INDENT << "SbkObjectType *myType = reinterpret_cast<SbkObjectType *>(" << cpythonTypeNameExt(metaClass->typeEntry()) << ");\n";
    }

    if (metaClass->isAbstract()) {
        s << INDENT << "if (type == myType) {\n" << indent(INDENT)
            << INDENT << "PyErr_SetString(PyExc_NotImplementedError,\n" << indent(INDENT)
            << INDENT << "\"'" << metaClass->qualifiedCppName()
            << "' represents a C++ abstract class and cannot be instantiated\");\n" << outdent(INDENT)
            << INDENT << returnStatement(m_currentErrorCode) << '\n' << outdent(INDENT)
            << INDENT<< "}\n\n";
    }

    if (metaClass->baseClassNames().size() > 1) {
        if (!metaClass->isAbstract())
            s << INDENT << "if (type != myType)\n" << indent(INDENT);
        s << INDENT << "Shiboken::ObjectType::copyMultipleInheritance(type, myType);\n";
        if (!metaClass->isAbstract())
            s << outdent(INDENT) << '\n';
    }

    writeMethodWrapperPreamble(s, overloadData, classContext);

    s << Qt::endl;

    if (overloadData.maxArgs() > 0)
        writeOverloadedFunctionDecisor(s, overloadData);

    writeFunctionCalls(s, overloadData, classContext);
    s << Qt::endl;

    s << INDENT << "if (PyErr_Occurred() || !Shiboken::Object::setCppPointer(sbkSelf, Shiboken::SbkType< ::" << metaClass->qualifiedCppName() << " >(), cptr)) {\n";
    {
        Indentation indent(INDENT);
        s << INDENT << "delete cptr;\n";
        s << INDENT << returnStatement(m_currentErrorCode) << Qt::endl;
    }
    s << INDENT << "}\n";
    if (overloadData.maxArgs() > 0) {
        s << INDENT << "if (!cptr) goto " << cpythonFunctionName(rfunc) << "_TypeError;\n";
        s << Qt::endl;
    }

    s << INDENT << "Shiboken::Object::setValidCpp(sbkSelf, true);\n";
    // If the created C++ object has a C++ wrapper the ownership is assigned to Python
    // (first "1") and the flag indicating that the Python wrapper holds an C++ wrapper
    // is marked as true (the second "1"). Otherwise the default values apply:
    // Python owns it and C++ wrapper is false.
    if (shouldGenerateCppWrapper(overloads.constFirst()->ownerClass()))
        s << INDENT << "Shiboken::Object::setHasCppWrapper(sbkSelf, true);\n";
    // Need to check if a wrapper for same pointer is already registered
    // Caused by bug PYSIDE-217, where deleted objects' wrappers are not released
    s << INDENT << "if (Shiboken::BindingManager::instance().hasWrapper(cptr)) {\n";
    {
        Indentation indent(INDENT);
        s << INDENT << "Shiboken::BindingManager::instance().releaseWrapper(Shiboken::BindingManager::instance().retrieveWrapper(cptr));\n";
    }
    s << INDENT << "}\n";
    s << INDENT << "Shiboken::BindingManager::instance().registerWrapper(sbkSelf, cptr);\n";

    // Create metaObject and register signal/slot
    if (metaClass->isQObject() && usePySideExtensions()) {
        s << Qt::endl << INDENT << "// QObject setup\n";
        s << INDENT << "PySide::Signal::updateSourceObject(self);\n";
        s << INDENT << "metaObject = cptr->metaObject(); // <- init python qt properties\n";
        s << INDENT << "if (kwds && !PySide::fillQtProperties(self, metaObject, kwds, argNames, "
            << argNamesSet.count() << "))\n" << indent(INDENT)
            << INDENT << returnStatement(m_currentErrorCode) << '\n' << outdent(INDENT);
    }

    // Constructor code injections, position=end
    bool hasCodeInjectionsAtEnd = false;
    for (AbstractMetaFunction *func : overloads) {
        const CodeSnipList &injectedCodeSnips = func->injectedCodeSnips();
        for (const CodeSnip &cs : injectedCodeSnips) {
            if (cs.position == TypeSystem::CodeSnipPositionEnd) {
                hasCodeInjectionsAtEnd = true;
                break;
            }
        }
    }
    if (hasCodeInjectionsAtEnd) {
        // FIXME: C++ arguments are not available in code injection on constructor when position = end.
        s << INDENT << "switch (overloadId) {\n";
        for (AbstractMetaFunction *func : overloads) {
            Indentation indent(INDENT);
            const CodeSnipList &injectedCodeSnips = func->injectedCodeSnips();
            for (const CodeSnip &cs : injectedCodeSnips) {
                if (cs.position == TypeSystem::CodeSnipPositionEnd) {
                    s << INDENT << "case " << metaClass->functions().indexOf(func) << ':' << Qt::endl;
                    s << INDENT << "{\n";
                    {
                        Indentation indent(INDENT);
                        writeCodeSnips(s, func->injectedCodeSnips(), TypeSystem::CodeSnipPositionEnd, TypeSystem::TargetLangCode, func);
                    }
                    s << INDENT << "}\n";
                    break;
                }
            }
        }
        s << "}\n";
    }

    s << Qt::endl;
    s << Qt::endl << INDENT << "return 1;\n";
    if (overloadData.maxArgs() > 0)
        writeErrorSection(s, overloadData);
    s<< "}\n\n";
}

void CppGenerator::writeMethodWrapper(QTextStream &s, const AbstractMetaFunctionList &overloads,
                                      const GeneratorContext &classContext)
{
    OverloadData overloadData(overloads, this);
    const AbstractMetaFunction *rfunc = overloadData.referenceFunction();

    int maxArgs = overloadData.maxArgs();

    s << "static PyObject *";
    s << cpythonFunctionName(rfunc) << "(PyObject *self";
    if (maxArgs > 0) {
        s << ", PyObject *" << (pythonFunctionWrapperUsesListOfArguments(overloadData) ? "args" : PYTHON_ARG);
        if (overloadData.hasArgumentWithDefaultValue() || rfunc->isCallOperator())
            s << ", PyObject *kwds";
    }
    s << ")\n{\n";

    writeMethodWrapperPreamble(s, overloadData, classContext);

    s << Qt::endl;

    /*
     * This code is intended for shift operations only:
     * Make sure reverse <</>> operators defined in other classes (specially from other modules)
     * are called. A proper and generic solution would require an reengineering in the operator
     * system like the extended converters.
     *
     * Solves #119 - QDataStream <</>> operators not working for QPixmap
     * http://bugs.openbossa.org/show_bug.cgi?id=119
     */
    bool hasReturnValue = overloadData.hasNonVoidReturnType();
    bool callExtendedReverseOperator = hasReturnValue
                                       && !rfunc->isInplaceOperator()
                                       && !rfunc->isCallOperator()
                                       && rfunc->isOperatorOverload();

    QScopedPointer<Indentation> reverseIndent;

    if (callExtendedReverseOperator) {
        QString revOpName = ShibokenGenerator::pythonOperatorFunctionName(rfunc).insert(2, QLatin1Char('r'));
        // For custom classes, operations like __radd__ and __rmul__
        // will enter an infinite loop.
        if (rfunc->isBinaryOperator() && revOpName.contains(QLatin1String("shift"))) {
            s << INDENT << "Shiboken::AutoDecRef attrName(Py_BuildValue(\"s\", \"" << revOpName << "\"));\n";
            s << INDENT << "if (!isReverse\n";
            {
                Indentation indent(INDENT);
                s << INDENT << "&& Shiboken::Object::checkType(" << PYTHON_ARG << ")\n";
                s << INDENT << "&& !PyObject_TypeCheck(" << PYTHON_ARG << ", self->ob_type)\n";
                s << INDENT << "&& PyObject_HasAttr(" << PYTHON_ARG << ", attrName)) {\n";

                // This PyObject_CallMethod call will emit lots of warnings like
                // "deprecated conversion from string constant to char *" during compilation
                // due to the method name argument being declared as "char *" instead of "const char *"
                // issue 6952 http://bugs.python.org/issue6952
                s << INDENT << "PyObject *revOpMethod = PyObject_GetAttr(" << PYTHON_ARG << ", attrName);\n";
                s << INDENT << "if (revOpMethod && PyCallable_Check(revOpMethod)) {\n";
                {
                    Indentation indent(INDENT);
                    s << INDENT << PYTHON_RETURN_VAR << " = PyObject_CallFunction(revOpMethod, const_cast<char *>(\"O\"), self);\n";
                    s << INDENT << "if (PyErr_Occurred() && (PyErr_ExceptionMatches(PyExc_NotImplementedError)";
                    s << " || PyErr_ExceptionMatches(PyExc_AttributeError))) {\n";
                    {
                        Indentation indent(INDENT);
                        s << INDENT << "PyErr_Clear();\n";
                        s << INDENT << "Py_XDECREF(" << PYTHON_RETURN_VAR << ");\n";
                        s << INDENT << PYTHON_RETURN_VAR << " = " << NULL_PTR << ";\n";
                    }
                    s << INDENT << "}\n";
                }
                s << INDENT << "}\n";
                s << INDENT << "Py_XDECREF(revOpMethod);\n\n";
            } //
            s << INDENT << "}\n\n";
            s << INDENT << "// Do not enter here if other object has implemented a reverse operator.\n";
            s << INDENT << "if (!" << PYTHON_RETURN_VAR << ") {\n";
            reverseIndent.reset(new Indentation(INDENT));
        } // binary shift operator
    }

    if (maxArgs > 0)
        writeOverloadedFunctionDecisor(s, overloadData);

    writeFunctionCalls(s, overloadData, classContext);

    if (!reverseIndent.isNull()) { // binary shift operator
        reverseIndent.reset();
        s << Qt::endl << INDENT << "} // End of \"if (!" << PYTHON_RETURN_VAR << ")\"\n";
    }

    s << Qt::endl;

    writeFunctionReturnErrorCheckSection(s, hasReturnValue && !rfunc->isInplaceOperator());

    if (hasReturnValue) {
        if (rfunc->isInplaceOperator()) {
            s << INDENT << "Py_INCREF(self);\n";
            s << INDENT << "return self;\n";
        } else {
            s << INDENT << "return " << PYTHON_RETURN_VAR << ";\n";
        }
    } else {
        s << INDENT << "Py_RETURN_NONE;\n";
    }

    if (maxArgs > 0)
        writeErrorSection(s, overloadData);

    s<< "}\n\n";
}

void CppGenerator::writeArgumentsInitializer(QTextStream &s, OverloadData &overloadData)
{
    const AbstractMetaFunction *rfunc = overloadData.referenceFunction();
    s << "PyTuple_GET_SIZE(args);\n";
    writeUnusedVariableCast(s, QLatin1String("numArgs"));

    int minArgs = overloadData.minArgs();
    int maxArgs = overloadData.maxArgs();

    s << INDENT << "PyObject *";
    s << PYTHON_ARGS << "[] = {"
        << QString(maxArgs, QLatin1Char('0')).split(QLatin1String(""), Qt::SkipEmptyParts).join(QLatin1String(", "))
        << "};\n";
    s << Qt::endl;

    if (overloadData.hasVarargs()) {
        maxArgs--;
        if (minArgs > maxArgs)
            minArgs = maxArgs;

        s << INDENT << "PyObject *nonvarargs = PyTuple_GetSlice(args, 0, " << maxArgs << ");\n";
        s << INDENT << "Shiboken::AutoDecRef auto_nonvarargs(nonvarargs);\n";
        s << INDENT << PYTHON_ARGS << '[' << maxArgs << "] = PyTuple_GetSlice(args, " << maxArgs << ", numArgs);\n";
        s << INDENT << "Shiboken::AutoDecRef auto_varargs(" << PYTHON_ARGS << "[" << maxArgs << "]);\n";
        s << Qt::endl;
    }

    bool usesNamedArguments = overloadData.hasArgumentWithDefaultValue();

    s << INDENT << "// invalid argument lengths\n";
    bool ownerClassIsQObject = rfunc->ownerClass() && rfunc->ownerClass()->isQObject() && rfunc->isConstructor();
    if (usesNamedArguments) {
        if (!ownerClassIsQObject) {
            s << INDENT << "if (numArgs" << (overloadData.hasArgumentWithDefaultValue() ? " + numNamedArgs" : "") << " > " << maxArgs << ") {\n";
            {
                Indentation indent(INDENT);
                s << INDENT << "PyErr_SetString(PyExc_TypeError, \"" << fullPythonFunctionName(rfunc) << "(): too many arguments\");\n";
                s << INDENT << returnStatement(m_currentErrorCode) << Qt::endl;
            }
            s << INDENT << '}';
        }
        if (minArgs > 0) {
            if (ownerClassIsQObject)
                s << INDENT;
            else
                s << " else ";
            s << "if (numArgs < " << minArgs << ") {\n";
            {
                Indentation indent(INDENT);
                s << INDENT << "PyErr_SetString(PyExc_TypeError, \"" << fullPythonFunctionName(rfunc) << "(): not enough arguments\");\n";
                s << INDENT << returnStatement(m_currentErrorCode) << Qt::endl;
            }
            s << INDENT << '}';
        }
    }
    const QVector<int> invalidArgsLength = overloadData.invalidArgumentLengths();
    if (!invalidArgsLength.isEmpty()) {
        QStringList invArgsLen;
        for (int i : qAsConst(invalidArgsLength))
            invArgsLen << QStringLiteral("numArgs == %1").arg(i);
        if (usesNamedArguments && (!ownerClassIsQObject || minArgs > 0))
            s << " else ";
        else
            s << INDENT;
        s << "if (" << invArgsLen.join(QLatin1String(" || ")) << ")\n";
        Indentation indent(INDENT);
        s << INDENT << "goto " << cpythonFunctionName(rfunc) << "_TypeError;";
    }
    s << Qt::endl << Qt::endl;

    QString funcName;
    if (rfunc->isOperatorOverload())
        funcName = ShibokenGenerator::pythonOperatorFunctionName(rfunc);
    else
        funcName = rfunc->name();

    QString argsVar = overloadData.hasVarargs() ?  QLatin1String("nonvarargs") : QLatin1String("args");
    s << INDENT << "if (!";
    if (usesNamedArguments)
        s << "PyArg_ParseTuple(" << argsVar << ", \"|" << QByteArray(maxArgs, 'O') << ':' << funcName << '"';
    else
        s << "PyArg_UnpackTuple(" << argsVar << ", \"" << funcName << "\", " << minArgs << ", " << maxArgs;
    for (int i = 0; i < maxArgs; i++)
        s << ", &(" << PYTHON_ARGS << '[' << i << "])";
    s << "))\n";
    {
        Indentation indent(INDENT);
        s << INDENT << returnStatement(m_currentErrorCode) << Qt::endl;
    }
    s << Qt::endl;
}

void CppGenerator::writeCppSelfConversion(QTextStream &s, const GeneratorContext &context,
                                          const QString &className, bool useWrapperClass)
{
    static const QString pythonSelfVar = QLatin1String("self");
    if (useWrapperClass)
        s << "static_cast<" << className << " *>(";
    if (!context.forSmartPointer())
       s << cpythonWrapperCPtr(context.metaClass(), pythonSelfVar);
    else
       s << cpythonWrapperCPtr(context.preciseType(), pythonSelfVar);
    if (useWrapperClass)
        s << ')';
}

void CppGenerator::writeCppSelfDefinition(QTextStream &s,
                                          const GeneratorContext &context,
                                          bool hasStaticOverload,
                                          bool cppSelfAsReference)
{
    Q_ASSERT(!(cppSelfAsReference && hasStaticOverload));

    const AbstractMetaClass *metaClass = context.metaClass();
    bool useWrapperClass = avoidProtectedHack() && metaClass->hasProtectedMembers()
        && !metaClass->attributes().testFlag(AbstractMetaAttributes::FinalCppClass);
    Q_ASSERT(!useWrapperClass || context.useWrapper());
    QString className;
    if (!context.forSmartPointer()) {
        className = useWrapperClass
            ? context.wrapperName()
            : (QLatin1String("::") + metaClass->qualifiedCppName());
    } else {
        className = context.smartPointerWrapperName();
    }

    writeInvalidPyObjectCheck(s, QLatin1String("self"));

    if (cppSelfAsReference) {
         s << INDENT << "auto &" <<  CPP_SELF_VAR << " = *";
         writeCppSelfConversion(s, context, className, useWrapperClass);
         s << ";\n";
         return;
    }

    if (!hasStaticOverload) {
        s << INDENT << "auto " <<  CPP_SELF_VAR << " = ";
        writeCppSelfConversion(s, context, className, useWrapperClass);
        s << ";\n";
        writeUnusedVariableCast(s, QLatin1String(CPP_SELF_VAR));
        return;
    }

    s << INDENT << className << " *" << CPP_SELF_VAR << " = nullptr;\n";
    writeUnusedVariableCast(s, QLatin1String(CPP_SELF_VAR));

    // Checks if the underlying C++ object is valid.
    s << INDENT << "if (self)\n";
    {
        Indentation indent(INDENT);
        s << INDENT << CPP_SELF_VAR << " = ";
        writeCppSelfConversion(s, context, className, useWrapperClass);
        s << ";\n";
    }
}

void CppGenerator::writeCppSelfDefinition(QTextStream &s,
                                          const AbstractMetaFunction *func,
                                          const GeneratorContext &context,
                                          bool hasStaticOverload)
{
    if (!func->ownerClass() || func->isConstructor())
        return;

    if (func->isOperatorOverload() && func->isBinaryOperator()) {
        QString checkFunc = cpythonCheckFunction(func->ownerClass()->typeEntry());
        s << INDENT << "bool isReverse = " << checkFunc << PYTHON_ARG << ")\n";
        {
            Indentation indent1(INDENT, 4);
            s << INDENT << "&& !" << checkFunc << "self);\n";
        }
        s << INDENT << "if (isReverse)\n";
        Indentation indent(INDENT);
        s << INDENT << "std::swap(self, " << PYTHON_ARG << ");\n";
    }

    writeCppSelfDefinition(s, context, hasStaticOverload);
}

void CppGenerator::writeErrorSection(QTextStream &s, OverloadData &overloadData)
{
    const AbstractMetaFunction *rfunc = overloadData.referenceFunction();
    s << Qt::endl << INDENT << cpythonFunctionName(rfunc) << "_TypeError:\n";
    Indentation indentation(INDENT);
    QString funcName = fullPythonFunctionName(rfunc);

    QString argsVar = pythonFunctionWrapperUsesListOfArguments(overloadData)
        ? QLatin1String("args") : QLatin1String(PYTHON_ARG);
    s << INDENT << "Shiboken::setErrorAboutWrongArguments(" << argsVar << ", \"" << funcName << "\");\n";
    s << INDENT << "return " << m_currentErrorCode << ";\n";
}

void CppGenerator::writeFunctionReturnErrorCheckSection(QTextStream &s, bool hasReturnValue)
{
    s << INDENT << "if (PyErr_Occurred()";
    if (hasReturnValue)
        s << " || !" << PYTHON_RETURN_VAR;
    s << ") {\n";
    {
        Indentation indent(INDENT);
        if (hasReturnValue)
            s << INDENT << "Py_XDECREF(" << PYTHON_RETURN_VAR << ");\n";
        s << INDENT << returnStatement(m_currentErrorCode) << Qt::endl;
    }
    s << INDENT << "}\n";
}

void CppGenerator::writeInvalidPyObjectCheck(QTextStream &s, const QString &pyObj)
{
    s << INDENT << "if (!Shiboken::Object::isValid(" << pyObj << "))\n";
    Indentation indent(INDENT);
    s << INDENT << returnStatement(m_currentErrorCode) << Qt::endl;
}

static QString pythonToCppConverterForArgumentName(const QString &argumentName)
{
    static const QRegularExpression pyArgsRegex(QLatin1String(PYTHON_ARGS)
                                                + QLatin1String(R"((\[\d+[-]?\d*\]))"));
    Q_ASSERT(pyArgsRegex.isValid());
    const QRegularExpressionMatch match = pyArgsRegex.match(argumentName);
    QString result = QLatin1String(PYTHON_TO_CPP_VAR);
    if (match.hasMatch())
        result += match.captured(1);
    return result;
}

void CppGenerator::writeTypeCheck(QTextStream &s, const AbstractMetaType *argType,
                                  const QString &argumentName, bool isNumber,
                                  const QString &customType, bool rejectNull)
{
    QString customCheck;
    if (!customType.isEmpty()) {
        AbstractMetaType *metaType;
        // PYSIDE-795: Note: XML-Overrides are handled in this shibokengenerator function!
        // This enables iterables for QMatrix4x4 for instance.
        customCheck = guessCPythonCheckFunction(customType, &metaType);
        if (metaType)
            argType = metaType;
    }

    // TODO-CONVERTER: merge this with the code below.
    QString typeCheck;
    if (customCheck.isEmpty())
        typeCheck = cpythonIsConvertibleFunction(argType, argType->isEnum() ? false : isNumber);
    else
        typeCheck = customCheck;
    typeCheck.append(QString::fromLatin1("(%1)").arg(argumentName));

    // TODO-CONVERTER -----------------------------------------------------------------------
    if (customCheck.isEmpty() && !argType->typeEntry()->isCustom()) {
        typeCheck = QString::fromLatin1("(%1 = %2))").arg(pythonToCppConverterForArgumentName(argumentName), typeCheck);
        if (!isNumber && argType->typeEntry()->isCppPrimitive())
            typeCheck.prepend(QString::fromLatin1("%1(%2) && ").arg(cpythonCheckFunction(argType), argumentName));
    }
    // TODO-CONVERTER -----------------------------------------------------------------------

    if (rejectNull)
        typeCheck = QString::fromLatin1("(%1 != Py_None && %2)").arg(argumentName, typeCheck);

    s << typeCheck;
}

static void checkTypeViability(const AbstractMetaFunction *func, const AbstractMetaType *type, int argIdx)
{
    if (!type
        || type->isVoid()
        || !type->typeEntry()->isPrimitive()
        || type->indirections() == 0
        || (type->indirections() == 1 && type->typeUsagePattern() == AbstractMetaType::NativePointerAsArrayPattern)
        || ShibokenGenerator::isCString(type)
        || func->argumentRemoved(argIdx)
        || !func->typeReplaced(argIdx).isEmpty()
        || !func->conversionRule(TypeSystem::All, argIdx).isEmpty()
        || func->hasInjectedCode())
        return;
    QString message;
    QTextStream str(&message);
    str << func->sourceLocation()
        << "There's no user provided way (conversion rule, argument"
           " removal, custom code, etc) to handle the primitive ";
    if (argIdx == 0)
        str << "return type '" << type->cppSignature() << '\'';
    else
        str << "type '" << type->cppSignature() << "' of argument " << argIdx;
    str << " in function '";
    if (func->ownerClass())
        str << func->ownerClass()->qualifiedCppName() << "::";
    str << func->signature() << "'.";
    qCWarning(lcShiboken).noquote().nospace() << message;
}

static void checkTypeViability(const AbstractMetaFunction *func)
{
    if (func->isUserAdded())
        return;
    const AbstractMetaType *type = func->type();
    checkTypeViability(func, type, 0);
    for (int i = 0; i < func->arguments().count(); ++i)
        checkTypeViability(func, func->arguments().at(i)->type(), i + 1);
}

void CppGenerator::writeTypeCheck(QTextStream &s, const OverloadData *overloadData, QString argumentName)
{
    QSet<const TypeEntry *> numericTypes;
    const OverloadDataList &overloads = overloadData->previousOverloadData()->nextOverloadData();
    for (OverloadData *od : overloads) {
        const OverloadData::MetaFunctionList &odOverloads = od->overloads();
        for (const AbstractMetaFunction *func : odOverloads) {
            checkTypeViability(func);
            const AbstractMetaType *argType = od->argument(func)->type();
            if (!argType->isPrimitive())
                continue;
            if (ShibokenGenerator::isNumber(argType->typeEntry()))
                numericTypes << argType->typeEntry();
        }
    }

    // This condition trusts that the OverloadData object will arrange for
    // PyInt type to come after the more precise numeric types (e.g. float and bool)
    const AbstractMetaType *argType = overloadData->argType();
    if (auto viewOn = argType->viewOn())
        argType = viewOn;
    bool numberType = numericTypes.count() == 1 || ShibokenGenerator::isPyInt(argType);
    QString customType = (overloadData->hasArgumentTypeReplace() ? overloadData->argumentTypeReplaced() : QString());
    bool rejectNull = shouldRejectNullPointerArgument(overloadData->referenceFunction(), overloadData->argPos());
    writeTypeCheck(s, argType, argumentName, numberType, customType, rejectNull);
}

void CppGenerator::writeArgumentConversion(QTextStream &s,
                                           const AbstractMetaType *argType,
                                           const QString &argName, const QString &pyArgName,
                                           const AbstractMetaClass *context,
                                           const QString &defaultValue,
                                           bool castArgumentAsUnused)
{
    if (argType->typeEntry()->isCustom() || argType->typeEntry()->isVarargs())
        return;
    if (isWrapperType(argType))
        writeInvalidPyObjectCheck(s, pyArgName);
    writePythonToCppTypeConversion(s, argType, pyArgName, argName, context, defaultValue);
    if (castArgumentAsUnused)
        writeUnusedVariableCast(s, argName);
}

const AbstractMetaType *CppGenerator::getArgumentType(const AbstractMetaFunction *func, int argPos)
{
    if (argPos < 0 || argPos > func->arguments().size()) {
        qCWarning(lcShiboken).noquote().nospace()
            << QStringLiteral("Argument index for function '%1' out of range.").arg(func->signature());
        return nullptr;
    }

    QString typeReplaced = func->typeReplaced(argPos);
    if (typeReplaced.isEmpty()) {
        if (argPos == 0)
            return func->type();
        auto argType = func->arguments().at(argPos - 1)->type();
        return argType->viewOn() ? argType->viewOn() : argType;
    }

    auto argType = buildAbstractMetaTypeFromString(typeReplaced);
    if (!argType && !m_knownPythonTypes.contains(typeReplaced)) {
        qCWarning(lcShiboken).noquote().nospace()
            << QString::fromLatin1("Unknown type '%1' used as argument type replacement "\
                                   "in function '%2', the generated code may be broken.")
                                   .arg(typeReplaced, func->signature());
    }
    return argType;
}

static inline QString arrayHandleType(const AbstractMetaTypeCList &nestedArrayTypes)
{
    switch (nestedArrayTypes.size()) {
    case 1:
        return QStringLiteral("Shiboken::Conversions::ArrayHandle<")
            + nestedArrayTypes.constLast()->minimalSignature()
            + QLatin1Char('>');
    case 2:
        return QStringLiteral("Shiboken::Conversions::Array2Handle<")
            + nestedArrayTypes.constLast()->minimalSignature()
            + QStringLiteral(", ")
            + QString::number(nestedArrayTypes.constFirst()->arrayElementCount())
            + QLatin1Char('>');
    }
    return QString();
}

void CppGenerator::writePythonToCppTypeConversion(QTextStream &s,
                                                  const AbstractMetaType *type,
                                                  const QString &pyIn,
                                                  const QString &cppOut,
                                                  const AbstractMetaClass * /* context */,
                                                  const QString &defaultValue)
{
    const TypeEntry *typeEntry = type->typeEntry();
    if (typeEntry->isCustom() || typeEntry->isVarargs())
        return;

    QString cppOutAux = cppOut + QLatin1String("_local");

    bool treatAsPointer = isValueTypeWithCopyConstructorOnly(type);
    bool isPointerOrObjectType = (isObjectType(type) || isPointer(type)) && !isUserPrimitive(type) && !isCppPrimitive(type);
    bool isNotContainerEnumOrFlags = !typeEntry->isContainer() && !typeEntry->isEnum() && !typeEntry->isFlags();
    bool mayHaveImplicitConversion = type->referenceType() == LValueReference
                                     && !isUserPrimitive(type)
                                     && !isCppPrimitive(type)
                                     && isNotContainerEnumOrFlags
                                     && !(treatAsPointer || isPointerOrObjectType);

    const AbstractMetaTypeCList nestedArrayTypes = type->nestedArrayTypes();
    const bool isCppPrimitiveArray = !nestedArrayTypes.isEmpty()
        && nestedArrayTypes.constLast()->isCppPrimitive();
    QString typeName = isCppPrimitiveArray
        ? arrayHandleType(nestedArrayTypes)
        : getFullTypeNameWithoutModifiers(type);

    bool isProtectedEnum = false;

    if (mayHaveImplicitConversion) {
        s << INDENT << typeName << ' ' << cppOutAux;
        writeMinimalConstructorExpression(s, type, defaultValue);
        s << ";\n";
    } else if (avoidProtectedHack() && type->typeEntry()->isEnum()) {
        const AbstractMetaEnum *metaEnum = findAbstractMetaEnum(type);
        if (metaEnum && metaEnum->isProtected()) {
            typeName = QLatin1String("long");
            isProtectedEnum = true;
        }
    }

    s << INDENT << typeName;
    if (isCppPrimitiveArray) {
        s << ' ' << cppOut;
    } else if (treatAsPointer || isPointerOrObjectType) {
        s << " *" << cppOut;
        if (!defaultValue.isEmpty()) {
            const bool needsConstCast = !isNullPtr(defaultValue)
                && type->indirections() == 1 && type->isConstant()
                && type->referenceType() == NoReference;
            s << " = ";
            if (needsConstCast)
                s << "const_cast<" << typeName << " *>(";
            s << defaultValue;
            if (needsConstCast)
                s << ')';
        }
    } else if (type->referenceType() == LValueReference && !typeEntry->isPrimitive() && isNotContainerEnumOrFlags) {
        s << " *" << cppOut << " = &" << cppOutAux;
    } else {
        s << ' ' << cppOut;
        if (isProtectedEnum && avoidProtectedHack()) {
            s << " = ";
            if (defaultValue.isEmpty())
                s << "0";
            else
                s << "(long)" << defaultValue;
        } else if (isUserPrimitive(type) || typeEntry->isEnum() || typeEntry->isFlags()) {
            writeMinimalConstructorExpression(s, typeEntry, defaultValue);
        } else if (!type->isContainer() && !type->isSmartPointer()) {
            writeMinimalConstructorExpression(s, type, defaultValue);
        }
    }
    s << ";\n";

    QString pythonToCppFunc = pythonToCppConverterForArgumentName(pyIn);

    s << INDENT;
    if (!defaultValue.isEmpty())
        s << "if (" << pythonToCppFunc << ") ";

    QString pythonToCppCall = QString::fromLatin1("%1(%2, &%3)").arg(pythonToCppFunc, pyIn, cppOut);
    if (!mayHaveImplicitConversion) {
        s << pythonToCppCall << ";\n";
        return;
    }

    if (!defaultValue.isEmpty())
        s << "{\n" << INDENT;

    s << "if (Shiboken::Conversions::isImplicitConversion(reinterpret_cast<SbkObjectType *>("
        << cpythonTypeNameExt(type) << "), " << pythonToCppFunc << "))\n";
    {
        Indentation indent(INDENT);
        s << INDENT << pythonToCppFunc << '(' << pyIn << ", &" << cppOutAux << ");\n";
    }
    s << INDENT << "else\n";
    {
        Indentation indent(INDENT);
        s << INDENT << pythonToCppCall << ";\n";
    }

    if (!defaultValue.isEmpty())
        s << INDENT << '}';
    s << Qt::endl;
}

static void addConversionRuleCodeSnippet(CodeSnipList &snippetList, QString &rule,
                                         TypeSystem::Language /* conversionLanguage */,
                                         TypeSystem::Language snippetLanguage,
                                         const QString &outputName = QString(),
                                         const QString &inputName = QString())
{
    if (rule.isEmpty())
        return;
    if (snippetLanguage == TypeSystem::TargetLangCode) {
        rule.replace(QLatin1String("%in"), inputName);
        rule.replace(QLatin1String("%out"), outputName + QLatin1String("_out"));
    } else {
        rule.replace(QLatin1String("%out"), outputName);
    }
    CodeSnip snip(snippetLanguage);
    snip.position = (snippetLanguage == TypeSystem::NativeCode) ? TypeSystem::CodeSnipPositionAny : TypeSystem::CodeSnipPositionBeginning;
    snip.addCode(rule);
    snippetList << snip;
}

void CppGenerator::writeConversionRule(QTextStream &s, const AbstractMetaFunction *func, TypeSystem::Language language)
{
    CodeSnipList snippets;
    const AbstractMetaArgumentList &arguments = func->arguments();
    for (AbstractMetaArgument *arg : arguments) {
        QString rule = func->conversionRule(language, arg->argumentIndex() + 1);
        addConversionRuleCodeSnippet(snippets, rule, language, TypeSystem::TargetLangCode,
                                     arg->name(), arg->name());
    }
    writeCodeSnips(s, snippets, TypeSystem::CodeSnipPositionBeginning, TypeSystem::TargetLangCode, func);
}

void CppGenerator::writeConversionRule(QTextStream &s, const AbstractMetaFunction *func, TypeSystem::Language language, const QString &outputVar)
{
    CodeSnipList snippets;
    QString rule = func->conversionRule(language, 0);
    addConversionRuleCodeSnippet(snippets, rule, language, language, outputVar);
    writeCodeSnips(s, snippets, TypeSystem::CodeSnipPositionAny, language, func);
}

void CppGenerator::writeNoneReturn(QTextStream &s, const AbstractMetaFunction *func, bool thereIsReturnValue)
{
    if (thereIsReturnValue && (func->isVoid() || func->argumentRemoved(0)) && !injectedCodeHasReturnValueAttribution(func)) {
        s << INDENT << PYTHON_RETURN_VAR << " = Py_None;\n";
        s << INDENT << "Py_INCREF(Py_None);\n";
    }
}

void CppGenerator::writeOverloadedFunctionDecisor(QTextStream &s, const OverloadData &overloadData)
{
    s << INDENT << "// Overloaded function decisor\n";
    const AbstractMetaFunction *rfunc = overloadData.referenceFunction();
    const OverloadData::MetaFunctionList &functionOverloads = overloadData.overloadsWithoutRepetition();
    for (int i = 0; i < functionOverloads.count(); i++) {
        const auto func = functionOverloads.at(i);
        s << INDENT << "// " << i << ": ";
        if (func->isStatic())
            s << "static ";
        if (const auto *decl = func->declaringClass())
            s << decl->name() << "::";
        s << func->minimalSignature() << Qt::endl;
    }
    writeOverloadedFunctionDecisorEngine(s, &overloadData);
    s << Qt::endl;

    // Ensure that the direct overload that called this reverse
    // is called.
    if (rfunc->isOperatorOverload() && !rfunc->isCallOperator()) {
        s << INDENT << "if (isReverse && overloadId == -1) {\n";
        {
            Indentation indent(INDENT);
            s << INDENT << "PyErr_SetString(PyExc_NotImplementedError, \"reverse operator not implemented.\");\n";
            s << INDENT << "return {};\n";
        }
        s << INDENT << "}\n\n";
    }

    s << INDENT << "// Function signature not found.\n";
    s << INDENT << "if (overloadId == -1) goto " << cpythonFunctionName(overloadData.referenceFunction()) << "_TypeError;\n";
    s << Qt::endl;
}

void CppGenerator::writeOverloadedFunctionDecisorEngine(QTextStream &s, const OverloadData *parentOverloadData)
{
    bool hasDefaultCall = parentOverloadData->nextArgumentHasDefaultValue();
    const AbstractMetaFunction *referenceFunction = parentOverloadData->referenceFunction();

    // If the next argument has not an argument with a default value, it is still possible
    // that one of the overloads for the current overload data has its final occurrence here.
    // If found, the final occurrence of a method is attributed to the referenceFunction
    // variable to be used further on this method on the conditional that identifies default
    // method calls.
    if (!hasDefaultCall) {
        const OverloadData::MetaFunctionList &overloads = parentOverloadData->overloads();
        for (const AbstractMetaFunction *func : overloads) {
            if (parentOverloadData->isFinalOccurrence(func)) {
                referenceFunction = func;
                hasDefaultCall = true;
                break;
            }
        }
    }

    int maxArgs = parentOverloadData->maxArgs();
    // Python constructors always receive multiple arguments.
    bool usePyArgs = pythonFunctionWrapperUsesListOfArguments(*parentOverloadData);

    // Functions without arguments are identified right away.
    if (maxArgs == 0) {
        s << INDENT << "overloadId = " << parentOverloadData->headOverloadData()->overloads().indexOf(referenceFunction);
        s << "; // " << referenceFunction->minimalSignature() << Qt::endl;
        return;

    }
    // To decide if a method call is possible at this point the current overload
    // data object cannot be the head, since it is just an entry point, or a root,
    // for the tree of arguments and it does not represent a valid method call.
    if (!parentOverloadData->isHeadOverloadData()) {
        bool isLastArgument = parentOverloadData->nextOverloadData().isEmpty();
        bool signatureFound = parentOverloadData->overloads().size() == 1;

        // The current overload data describes the last argument of a signature,
        // so the method can be identified right now.
        if (isLastArgument || (signatureFound && !hasDefaultCall)) {
            const AbstractMetaFunction *func = parentOverloadData->referenceFunction();
            s << INDENT << "overloadId = " << parentOverloadData->headOverloadData()->overloads().indexOf(func);
            s << "; // " << func->minimalSignature() << Qt::endl;
            return;
        }
    }

    bool isFirst = true;

    // If the next argument has a default value the decisor can perform a method call;
    // it just need to check if the number of arguments received from Python are equal
    // to the number of parameters preceding the argument with the default value.
    const OverloadDataList &overloads = parentOverloadData->nextOverloadData();
    if (hasDefaultCall) {
        isFirst = false;
        int numArgs = parentOverloadData->argPos() + 1;
        s << INDENT << "if (numArgs == " << numArgs << ") {\n";
        {
            Indentation indent(INDENT);
            const AbstractMetaFunction *func = referenceFunction;
            for (OverloadData *overloadData : overloads) {
                const AbstractMetaFunction *defValFunc = overloadData->getFunctionWithDefaultValue();
                if (defValFunc) {
                    func = defValFunc;
                    break;
                }
            }
            s << INDENT << "overloadId = " << parentOverloadData->headOverloadData()->overloads().indexOf(func);
            s << "; // " << func->minimalSignature() << Qt::endl;
        }
        s << INDENT << '}';
    }

    for (OverloadData *overloadData : overloads) {
        bool signatureFound = overloadData->overloads().size() == 1
                                && !overloadData->getFunctionWithDefaultValue()
                                && !overloadData->findNextArgWithDefault();

        const AbstractMetaFunction *refFunc = overloadData->referenceFunction();

        QStringList typeChecks;

        QString pyArgName = (usePyArgs && maxArgs > 1)
            ? pythonArgsAt(overloadData->argPos())
            : QLatin1String(PYTHON_ARG);
        OverloadData *od = overloadData;
        int startArg = od->argPos();
        int sequenceArgCount = 0;
        while (od && !od->argType()->isVarargs()) {
            bool typeReplacedByPyObject = od->argumentTypeReplaced() == QLatin1String("PyObject");
            if (!typeReplacedByPyObject) {
                if (usePyArgs)
                    pyArgName = pythonArgsAt(od->argPos());
                QString typeCheck;
                QTextStream tck(&typeCheck);
                const AbstractMetaFunction *func = od->referenceFunction();

                if (func->isConstructor() && func->arguments().count() == 1) {
                    const AbstractMetaClass *ownerClass = func->ownerClass();
                    const ComplexTypeEntry *baseContainerType = ownerClass->typeEntry()->baseContainerType();
                    if (baseContainerType && baseContainerType == func->arguments().constFirst()->type()->typeEntry() && isCopyable(ownerClass)) {
                        tck << '!' << cpythonCheckFunction(ownerClass->typeEntry()) << pyArgName << ")\n";
                        Indentation indent(INDENT);
                        tck << INDENT << "&& ";
                    }
                }
                writeTypeCheck(tck, od, pyArgName);
                typeChecks << typeCheck;
            }

            sequenceArgCount++;

            if (od->nextOverloadData().isEmpty()
                || od->nextArgumentHasDefaultValue()
                || od->nextOverloadData().size() != 1
                || od->overloads().size() != od->nextOverloadData().constFirst()->overloads().size()) {
                overloadData = od;
                od = nullptr;
            } else {
                od = od->nextOverloadData().constFirst();
            }
        }

        if (usePyArgs && signatureFound) {
            AbstractMetaArgumentList args = refFunc->arguments();
            const bool isVarargs = args.size() > 1 && args.constLast()->type()->isVarargs();
            int numArgs = args.size() - OverloadData::numberOfRemovedArguments(refFunc);
            if (isVarargs)
                --numArgs;
            typeChecks.prepend(QString::fromLatin1("numArgs %1 %2").arg(isVarargs ? QLatin1String(">=") : QLatin1String("==")).arg(numArgs));
        } else if (sequenceArgCount > 1) {
            typeChecks.prepend(QString::fromLatin1("numArgs >= %1").arg(startArg + sequenceArgCount));
        } else if (refFunc->isOperatorOverload() && !refFunc->isCallOperator()) {
            typeChecks.prepend(QString::fromLatin1("%1isReverse").arg(refFunc->isReverseOperator() ? QString() : QLatin1String("!")));
        }

        if (isFirst) {
            isFirst = false;
            s << INDENT;
        } else {
            s << " else ";
        }
        s << "if (";
        if (typeChecks.isEmpty()) {
            s << "true";
        } else {
            Indentation indent(INDENT);
            QString separator;
            QTextStream sep(&separator);
            sep << Qt::endl << INDENT << "&& ";
            s << typeChecks.join(separator);
        }
        s << ") {\n";
        {
            Indentation indent(INDENT);
            writeOverloadedFunctionDecisorEngine(s, overloadData);
        }
        s << INDENT << "}";
    }
    s << Qt::endl;
}

void CppGenerator::writeFunctionCalls(QTextStream &s, const OverloadData &overloadData,
                                      const GeneratorContext &context)
{
    const OverloadData::MetaFunctionList &overloads = overloadData.overloadsWithoutRepetition();
    s << INDENT << "// Call function/method\n";
    s << INDENT << (overloads.count() > 1 ? "switch (overloadId) " : "") << "{\n";
    {
        Indentation indent(INDENT);
        if (overloads.count() == 1) {
            writeSingleFunctionCall(s, overloadData, overloads.constFirst(), context);
        } else {
            for (int i = 0; i < overloads.count(); i++) {
                const AbstractMetaFunction *func = overloads.at(i);
                s << INDENT << "case " << i << ": // " << func->signature() << Qt::endl;
                s << INDENT << "{\n";
                {
                    Indentation indent(INDENT);
                    writeSingleFunctionCall(s, overloadData, func, context);
                    if (func->attributes().testFlag(AbstractMetaAttributes::Deprecated)) {
                        s << INDENT << "PyErr_WarnEx(PyExc_DeprecationWarning, \"";
                        if (auto cls = context.metaClass())
                            s << cls->name() << '.';
                        s << func->signature() << " is deprecated\", 1);\n";
                    }
                    s << INDENT << "break;\n";
                }
                s << INDENT << "}\n";
            }
        }
    }
    s << INDENT << "}\n";
}

void CppGenerator::writeSingleFunctionCall(QTextStream &s,
                                           const OverloadData &overloadData,
                                           const AbstractMetaFunction *func,
                                           const GeneratorContext &context)
{
    if (func->isDeprecated()) {
        s << INDENT << "Shiboken::warning(PyExc_DeprecationWarning, 1, \"Function: '"
                    << func->signature().replace(QLatin1String("::"), QLatin1String("."))
                    << "' is marked as deprecated, please check the documentation for more information.\");\n";
    }

    if (func->functionType() == AbstractMetaFunction::EmptyFunction) {
        s << INDENT << "PyErr_Format(PyExc_TypeError, \"%s is a private method.\", \""
          << func->signature().replace(QLatin1String("::"), QLatin1String("."))
          << "\");\n";
        s << INDENT << returnStatement(m_currentErrorCode) << Qt::endl;
        return;
    }

    bool usePyArgs = pythonFunctionWrapperUsesListOfArguments(overloadData);

    // Handle named arguments.
    writeNamedArgumentResolution(s, func, usePyArgs);

    bool injectCodeCallsFunc = injectedCodeCallsCppFunction(context, func);
    bool mayHaveUnunsedArguments = !func->isUserAdded() && func->hasInjectedCode() && injectCodeCallsFunc;
    int removedArgs = 0;
    for (int argIdx = 0; argIdx < func->arguments().count(); ++argIdx) {
        bool hasConversionRule = !func->conversionRule(TypeSystem::NativeCode, argIdx + 1).isEmpty();
        const AbstractMetaArgument *arg = func->arguments().at(argIdx);
        if (func->argumentRemoved(argIdx + 1)) {
            if (!arg->defaultValueExpression().isEmpty()) {
                const QString cppArgRemoved = QLatin1String(CPP_ARG_REMOVED)
                    + QString::number(argIdx);
                s << INDENT << getFullTypeName(arg->type()) << ' ' << cppArgRemoved;
                s << " = " << guessScopeForDefaultValue(func, arg) << ";\n";
                writeUnusedVariableCast(s, cppArgRemoved);
            } else if (!injectCodeCallsFunc && !func->isUserAdded() && !hasConversionRule) {
                // When an argument is removed from a method signature and no other means of calling
                // the method are provided (as with code injection) the generator must abort.
                qFatal("No way to call '%s::%s' with the modifications described in the type system.",
                       qPrintable(func->ownerClass()->name()), qPrintable(func->signature()));
            }
            removedArgs++;
            continue;
        }
        if (hasConversionRule)
            continue;
        const AbstractMetaType *argType = getArgumentType(func, argIdx + 1);
        if (!argType || (mayHaveUnunsedArguments && !injectedCodeUsesArgument(func, argIdx)))
            continue;
        int argPos = argIdx - removedArgs;
        QString argName = QLatin1String(CPP_ARG) + QString::number(argPos);
        QString pyArgName = usePyArgs ? pythonArgsAt(argPos) : QLatin1String(PYTHON_ARG);
        QString defaultValue = guessScopeForDefaultValue(func, arg);
        writeArgumentConversion(s, argType, argName, pyArgName, func->implementingClass(), defaultValue, func->isUserAdded());
    }

    s << Qt::endl;

    int numRemovedArgs = OverloadData::numberOfRemovedArguments(func);

    s << INDENT << "if (!PyErr_Occurred()) {\n" << indent(INDENT);
    writeMethodCall(s, func, context, func->arguments().size() - numRemovedArgs);
    if (!func->isConstructor())
        writeNoneReturn(s, func, overloadData.hasNonVoidReturnType());
    s << outdent(INDENT) << INDENT << "}\n";
}

QString CppGenerator::cppToPythonFunctionName(const QString &sourceTypeName, QString targetTypeName)
{
    if (targetTypeName.isEmpty())
        targetTypeName = sourceTypeName;
    return QString::fromLatin1("%1_CppToPython_%2").arg(sourceTypeName, targetTypeName);
}

QString CppGenerator::pythonToCppFunctionName(const QString &sourceTypeName, const QString &targetTypeName)
{
    return QString::fromLatin1("%1_PythonToCpp_%2").arg(sourceTypeName, targetTypeName);
}
QString CppGenerator::pythonToCppFunctionName(const AbstractMetaType *sourceType, const AbstractMetaType *targetType)
{
    return pythonToCppFunctionName(fixedCppTypeName(sourceType), fixedCppTypeName(targetType));
}
QString CppGenerator::pythonToCppFunctionName(const CustomConversion::TargetToNativeConversion *toNative,
                                              const TypeEntry *targetType)
{
    return pythonToCppFunctionName(fixedCppTypeName(toNative), fixedCppTypeName(targetType));
}

QString CppGenerator::convertibleToCppFunctionName(const QString &sourceTypeName, const QString &targetTypeName)
{
    return QString::fromLatin1("is_%1_PythonToCpp_%2_Convertible").arg(sourceTypeName, targetTypeName);
}
QString CppGenerator::convertibleToCppFunctionName(const AbstractMetaType *sourceType, const AbstractMetaType *targetType)
{
    return convertibleToCppFunctionName(fixedCppTypeName(sourceType), fixedCppTypeName(targetType));
}
QString CppGenerator::convertibleToCppFunctionName(const CustomConversion::TargetToNativeConversion *toNative,
                                                   const TypeEntry *targetType)
{
    return convertibleToCppFunctionName(fixedCppTypeName(toNative), fixedCppTypeName(targetType));
}

void CppGenerator::writeCppToPythonFunction(QTextStream &s, const QString &code, const QString &sourceTypeName, QString targetTypeName)
{
    QString prettyCode;
    QTextStream c(&prettyCode);
    formatCode(c, code, INDENT);
    processCodeSnip(prettyCode);

    s << "static PyObject *" << cppToPythonFunctionName(sourceTypeName, targetTypeName);
    s << "(const void *cppIn) {\n";
    s << prettyCode;
    s << "}\n";
}

static void replaceCppToPythonVariables(QString &code, const QString &typeName)
{
    const QString line = QLatin1String("auto &cppInRef = *reinterpret_cast<")
        + typeName + QLatin1String(" *>(const_cast<void *>(cppIn));");
    CodeSnipAbstract::prependCode(&code, line);
    code.replace(QLatin1String("%INTYPE"), typeName);
    code.replace(QLatin1String("%OUTTYPE"), QLatin1String("PyObject *"));
    code.replace(QLatin1String("%in"), QLatin1String("cppInRef"));
    code.replace(QLatin1String("%out"), QLatin1String("pyOut"));
}
void CppGenerator::writeCppToPythonFunction(QTextStream &s, const CustomConversion *customConversion)
{
    QString code = customConversion->nativeToTargetConversion();
    replaceCppToPythonVariables(code, getFullTypeName(customConversion->ownerType()));
    writeCppToPythonFunction(s, code, fixedCppTypeName(customConversion->ownerType()));
}
void CppGenerator::writeCppToPythonFunction(QTextStream &s, const AbstractMetaType *containerType)
{
    const CustomConversion *customConversion = containerType->typeEntry()->customConversion();
    if (!customConversion) {
        qFatal("Can't write the C++ to Python conversion function for container type '%s' - "\
               "no conversion rule was defined for it in the type system.",
               qPrintable(containerType->typeEntry()->qualifiedCppName()));
    }
    if (!containerType->typeEntry()->isContainer()) {
        writeCppToPythonFunction(s, customConversion);
        return;
    }
    QString code = customConversion->nativeToTargetConversion();
    for (int i = 0; i < containerType->instantiations().count(); ++i) {
        AbstractMetaType *type = containerType->instantiations().at(i);
        QString typeName = getFullTypeName(type);
        if (type->isConstant())
            typeName = QLatin1String("const ") + typeName;
        code.replace(QString::fromLatin1("%INTYPE_%1").arg(i), typeName);
    }
    replaceCppToPythonVariables(code, getFullTypeNameWithoutModifiers(containerType));
    processCodeSnip(code);
    writeCppToPythonFunction(s, code, fixedCppTypeName(containerType));
}

void CppGenerator::writePythonToCppFunction(QTextStream &s, const QString &code, const QString &sourceTypeName, const QString &targetTypeName)
{
    QString prettyCode;
    QTextStream c(&prettyCode);
    formatCode(c, code, INDENT);
    processCodeSnip(prettyCode);
    s << "static void " << pythonToCppFunctionName(sourceTypeName, targetTypeName);
    s << "(PyObject *pyIn, void *cppOut) {\n";
    s << prettyCode;
    s << "}\n";
}

void CppGenerator::writeIsPythonConvertibleToCppFunction(QTextStream &s,
                                                         const QString &sourceTypeName,
                                                         const QString &targetTypeName,
                                                         const QString &condition,
                                                         QString pythonToCppFuncName,
                                                         bool acceptNoneAsCppNull)
{
    if (pythonToCppFuncName.isEmpty())
        pythonToCppFuncName = pythonToCppFunctionName(sourceTypeName, targetTypeName);

    s << "static PythonToCppFunc " << convertibleToCppFunctionName(sourceTypeName, targetTypeName);
    s << "(PyObject *pyIn) {\n";
    if (acceptNoneAsCppNull) {
        s << INDENT << "if (pyIn == Py_None)\n";
        Indentation indent(INDENT);
        s << INDENT << "return Shiboken::Conversions::nonePythonToCppNullPtr;\n";
    }
    s << INDENT << "if (" << condition << ")\n";
    {
        Indentation indent(INDENT);
        s << INDENT << "return " << pythonToCppFuncName << ";\n";
    }
    s << INDENT << "return {};\n";
    s << "}\n";
}

void CppGenerator::writePythonToCppConversionFunctions(QTextStream &s,
                                                       const AbstractMetaType *sourceType,
                                                       const AbstractMetaType *targetType,
                                                       QString typeCheck,
                                                       QString conversion,
                                                       const QString &preConversion)
{
    QString sourcePyType = cpythonTypeNameExt(sourceType);

    // Python to C++ conversion function.
    QString code;
    QTextStream c(&code);
    Indentor nested;
    if (conversion.isEmpty())
        conversion = QLatin1Char('*') + cpythonWrapperCPtr(sourceType, QLatin1String("pyIn"));
    if (!preConversion.isEmpty())
        c << nested << preConversion << Qt::endl;
    const QString fullTypeName = targetType->isSmartPointer() ? targetType->cppSignature() : getFullTypeName(targetType->typeEntry());
    c << nested << "*reinterpret_cast<" << fullTypeName << " *>(cppOut) = "
        << fullTypeName << '(' << conversion << ");";
    QString sourceTypeName = fixedCppTypeName(sourceType);
    QString targetTypeName = fixedCppTypeName(targetType);
    writePythonToCppFunction(s, code, sourceTypeName, targetTypeName);

    // Python to C++ convertible check function.
    if (typeCheck.isEmpty())
        typeCheck = QString::fromLatin1("PyObject_TypeCheck(pyIn, %1)").arg(sourcePyType);
    writeIsPythonConvertibleToCppFunction(s, sourceTypeName, targetTypeName, typeCheck);
    s << Qt::endl;
}

void CppGenerator::writePythonToCppConversionFunctions(QTextStream &s,
                                                      const CustomConversion::TargetToNativeConversion *toNative,
                                                      const TypeEntry *targetType)
{
    // Python to C++ conversion function.
    QString code = toNative->conversion();
    QString inType;
    if (toNative->sourceType())
        inType = cpythonTypeNameExt(toNative->sourceType());
    else
        inType = QString::fromLatin1("(%1_TypeF())").arg(toNative->sourceTypeName());
    code.replace(QLatin1String("%INTYPE"), inType);
    code.replace(QLatin1String("%OUTTYPE"), targetType->qualifiedCppName());
    code.replace(QLatin1String("%in"), QLatin1String("pyIn"));
    code.replace(QLatin1String("%out"),
                 QLatin1String("*reinterpret_cast<") + getFullTypeName(targetType) + QLatin1String(" *>(cppOut)"));

    QString sourceTypeName = fixedCppTypeName(toNative);
    QString targetTypeName = fixedCppTypeName(targetType);
    writePythonToCppFunction(s, code, sourceTypeName, targetTypeName);

    // Python to C++ convertible check function.
    QString typeCheck = toNative->sourceTypeCheck();
    if (typeCheck.isEmpty()) {
        QString pyTypeName = toNative->sourceTypeName();
        if (pyTypeName == QLatin1String("Py_None") || pyTypeName == QLatin1String("PyNone"))
            typeCheck = QLatin1String("%in == Py_None");
        else if (pyTypeName == QLatin1String("SbkEnumType"))
            typeCheck = QLatin1String("Shiboken::isShibokenEnum(%in)");
        else if (pyTypeName == QLatin1String("SbkObject"))
            typeCheck = QLatin1String("Shiboken::Object::checkType(%in)");
        else if (pyTypeName == QLatin1String("PyTypeObject"))
            typeCheck = QLatin1String("PyType_Check(%in)");
        else if (pyTypeName == QLatin1String("PyObject"))
            typeCheck = QLatin1String("PyObject_TypeCheck(%in, &PyBaseObject_Type)");
        // PYSIDE-795: We abuse PySequence for iterables
        else if (pyTypeName == QLatin1String("PySequence"))
            typeCheck = QLatin1String("Shiboken::String::checkIterable(%in)");
        else if (pyTypeName.startsWith(QLatin1String("Py")))
            typeCheck = pyTypeName + QLatin1String("_Check(%in)");
    }
    if (typeCheck.isEmpty()) {
        if (!toNative->sourceType() || toNative->sourceType()->isPrimitive()) {
            qFatal("User added implicit conversion for C++ type '%s' must provide either an input "\
                   "type check function or a non primitive type entry.",
                   qPrintable(targetType->qualifiedCppName()));

        }
        typeCheck = QString::fromLatin1("PyObject_TypeCheck(%in, %1)").arg(cpythonTypeNameExt(toNative->sourceType()));
    }
    typeCheck.replace(QLatin1String("%in"), QLatin1String("pyIn"));
    processCodeSnip(typeCheck);
    writeIsPythonConvertibleToCppFunction(s, sourceTypeName, targetTypeName, typeCheck);
}

void CppGenerator::writePythonToCppConversionFunctions(QTextStream &s, const AbstractMetaType *containerType)
{
    const CustomConversion *customConversion = containerType->typeEntry()->customConversion();
    if (!customConversion) {
        //qFatal
        return;
    }
    const CustomConversion::TargetToNativeConversions &toCppConversions = customConversion->targetToNativeConversions();
    if (toCppConversions.isEmpty()) {
        //qFatal
        return;
    }
    // Python to C++ conversion function.
    QString cppTypeName = getFullTypeNameWithoutModifiers(containerType);
    QString code = toCppConversions.constFirst()->conversion();
    const QString line = QLatin1String("auto &cppOutRef = *reinterpret_cast<")
        + cppTypeName + QLatin1String(" *>(cppOut);");
    CodeSnipAbstract::prependCode(&code, line);
    for (int i = 0; i < containerType->instantiations().count(); ++i) {
        const AbstractMetaType *type = containerType->instantiations().at(i);
        QString typeName = getFullTypeName(type);
        if (type->isValue() && isValueTypeWithCopyConstructorOnly(type)) {
            for (int pos = 0; ; ) {
                const QRegularExpressionMatch match = convertToCppRegEx().match(code, pos);
                if (!match.hasMatch())
                    break;
                pos = match.capturedEnd();
                const QString varName = match.captured(1);
                QString rightCode = code.mid(pos);
                rightCode.replace(varName, QLatin1Char('*') + varName);
                code.replace(pos, code.size() - pos, rightCode);
            }
            typeName.append(QLatin1String(" *"));
        }
        code.replace(QString::fromLatin1("%OUTTYPE_%1").arg(i), typeName);
    }
    code.replace(QLatin1String("%OUTTYPE"), cppTypeName);
    code.replace(QLatin1String("%in"), QLatin1String("pyIn"));
    code.replace(QLatin1String("%out"), QLatin1String("cppOutRef"));
    QString typeName = fixedCppTypeName(containerType);
    writePythonToCppFunction(s, code, typeName, typeName);

    // Python to C++ convertible check function.
    QString typeCheck = cpythonCheckFunction(containerType);
    if (typeCheck.isEmpty())
        typeCheck = QLatin1String("false");
    else
        typeCheck = QString::fromLatin1("%1pyIn)").arg(typeCheck);
    writeIsPythonConvertibleToCppFunction(s, typeName, typeName, typeCheck);
    s << Qt::endl;
}

void CppGenerator::writeAddPythonToCppConversion(QTextStream &s, const QString &converterVar, const QString &pythonToCppFunc, const QString &isConvertibleFunc)
{
    s << INDENT << "Shiboken::Conversions::addPythonToCppValueConversion(" << converterVar << ',' << Qt::endl;
    {
        Indentation indent(INDENT);
        s << INDENT << pythonToCppFunc << ',' << Qt::endl;
        s << INDENT << isConvertibleFunc;
    }
    s << ");\n";
}

void CppGenerator::writeNamedArgumentResolution(QTextStream &s, const AbstractMetaFunction *func, bool usePyArgs)
{
    const AbstractMetaArgumentList &args = OverloadData::getArgumentsWithDefaultValues(func);
    if (args.isEmpty())
        return;

    QString pyErrString(QLatin1String("PyErr_SetString(PyExc_TypeError, \"") + fullPythonFunctionName(func)
                        + QLatin1String("(): got multiple values for keyword argument '%1'.\");"));

    s << INDENT << "if (kwds) {\n";
    {
        Indentation indent(INDENT);
        s << INDENT << "PyObject *keyName = nullptr;\n";
        s << INDENT << "PyObject *value = nullptr;\n";
        for (const AbstractMetaArgument *arg : args) {
            int pyArgIndex = arg->argumentIndex() - OverloadData::numberOfRemovedArguments(func, arg->argumentIndex());
            QString pyArgName = usePyArgs ? pythonArgsAt(pyArgIndex) : QLatin1String(PYTHON_ARG);
            s << INDENT << "keyName = Py_BuildValue(\"s\",\"" << arg->name() << "\");\n";
            s << INDENT << "if (PyDict_Contains(kwds, keyName)) {\n";
            {
                Indentation indent(INDENT);
                s << INDENT << "value = PyDict_GetItem(kwds, keyName);\n";
                s << INDENT << "if (value && " << pyArgName << ") {\n";
                {
                    Indentation indent(INDENT);
                    s << INDENT << pyErrString.arg(arg->name()) << Qt::endl;
                    s << INDENT << returnStatement(m_currentErrorCode) << Qt::endl;
                }
                s << INDENT << "}\n";
                s << INDENT << "if (value) {\n";
                {
                    Indentation indent(INDENT);
                    s << INDENT << pyArgName << " = value;\n";
                    s << INDENT << "if (!";
                    writeTypeCheck(s, arg->type(), pyArgName, isNumber(arg->type()->typeEntry()), func->typeReplaced(arg->argumentIndex() + 1));
                    s << ")\n";
                    {
                        Indentation indent(INDENT);
                        s << INDENT << "goto " << cpythonFunctionName(func) << "_TypeError;\n";
                    }
                }
                s << INDENT << "}\n";
            }
            s << INDENT << "}\n";
        }
    }
    s << INDENT << "}\n";
}

QString CppGenerator::argumentNameFromIndex(const AbstractMetaFunction *func, int argIndex, const AbstractMetaClass **wrappedClass)
{
    *wrappedClass = nullptr;
    QString pyArgName;
    if (argIndex == -1) {
        pyArgName = QLatin1String("self");
        *wrappedClass = func->implementingClass();
    } else if (argIndex == 0) {
        AbstractMetaType *funcType = func->type();
        AbstractMetaType *returnType = getTypeWithoutContainer(funcType);
        if (!returnType->isVoid()) {
            pyArgName = QLatin1String(PYTHON_RETURN_VAR);
            *wrappedClass = AbstractMetaClass::findClass(classes(), returnType->typeEntry());
        } else {
            QString message = QLatin1String("Invalid Argument index (0, return value) on function modification: ")
                + (funcType ? funcType->name() : QLatin1String("void")) + QLatin1Char(' ');
            if (const AbstractMetaClass *declaringClass = func->declaringClass())
                message += declaringClass->name() + QLatin1String("::");
            message += func->name() + QLatin1String("()");
            qCWarning(lcShiboken).noquote().nospace() << message;
        }
    } else {
        int realIndex = argIndex - 1 - OverloadData::numberOfRemovedArguments(func, argIndex - 1);
        AbstractMetaType *argType = getTypeWithoutContainer(func->arguments().at(realIndex)->type());

        if (argType) {
            *wrappedClass = AbstractMetaClass::findClass(classes(), argType->typeEntry());
            if (argIndex == 1
                && !func->isConstructor()
                && OverloadData::isSingleArgument(getFunctionGroups(func->implementingClass())[func->name()]))
                pyArgName = QLatin1String(PYTHON_ARG);
            else
                pyArgName = pythonArgsAt(argIndex - 1);
        }
    }
    return pyArgName;
}

static QStringList defaultExceptionHandling()
{
    static const QStringList result{
        QLatin1String("} catch (const std::exception &e) {"),
        QLatin1String("    PyErr_SetString(PyExc_RuntimeError, e.what());"),
        QLatin1String("} catch (...) {"),
        QLatin1String("    PyErr_SetString(PyExc_RuntimeError, \"An unknown exception was caught\");"),
        QLatin1String("}")};
    return result;
}

void CppGenerator::writeMethodCall(QTextStream &s, const AbstractMetaFunction *func,
                                   const GeneratorContext &context, int maxArgs)
{
    s << INDENT << "// " << func->minimalSignature() << (func->isReverseOperator() ? " [reverse operator]": "") << Qt::endl;
    if (func->isConstructor()) {
        const CodeSnipList &snips = func->injectedCodeSnips();
        for (const CodeSnip &cs : snips) {
            if (cs.position == TypeSystem::CodeSnipPositionEnd) {
                auto klass = func->ownerClass();
                s << INDENT << "overloadId = "
                  << klass->functions().indexOf(const_cast<AbstractMetaFunction *>(func))
                  << ";\n";
                break;
            }
        }
    }

    if (func->isAbstract()) {
        s << INDENT << "if (Shiboken::Object::hasCppWrapper(reinterpret_cast<SbkObject *>(self))) {\n";
        {
            Indentation indent(INDENT);
            s << INDENT << "PyErr_SetString(PyExc_NotImplementedError, \"pure virtual method '";
            s << func->ownerClass()->name() << '.' << func->name() << "()' not implemented.\");\n";
            s << INDENT << returnStatement(m_currentErrorCode) << Qt::endl;
        }
        s << INDENT << "}\n";
    }

    // Used to provide contextual information to custom code writer function.
    const AbstractMetaArgument *lastArg = nullptr;

    CodeSnipList snips;
    if (func->hasInjectedCode()) {
        snips = func->injectedCodeSnips();

        // Find the last argument available in the method call to provide
        // the injected code writer with information to avoid invalid replacements
        // on the %# variable.
        if (maxArgs > 0 && maxArgs < func->arguments().size() - OverloadData::numberOfRemovedArguments(func)) {
            int removedArgs = 0;
            for (int i = 0; i < maxArgs + removedArgs; i++) {
                lastArg = func->arguments().at(i);
                if (func->argumentRemoved(i + 1))
                    removedArgs++;
            }
        } else if (maxArgs != 0 && !func->arguments().isEmpty()) {
            lastArg = func->arguments().constLast();
        }

        writeCodeSnips(s, snips, TypeSystem::CodeSnipPositionBeginning, TypeSystem::TargetLangCode, func, lastArg);
    }

    writeConversionRule(s, func, TypeSystem::NativeCode);

    if (!func->isUserAdded()) {
        QStringList userArgs;
        if (func->functionType() != AbstractMetaFunction::CopyConstructorFunction) {
            int removedArgs = 0;
            for (int i = 0; i < maxArgs + removedArgs; i++) {
                const AbstractMetaArgument *arg = func->arguments().at(i);
                bool hasConversionRule = !func->conversionRule(TypeSystem::NativeCode, arg->argumentIndex() + 1).isEmpty();
                if (func->argumentRemoved(i + 1)) {
                    // If some argument with default value is removed from a
                    // method signature, the said value must be explicitly
                    // added to the method call.
                    removedArgs++;

                    // If have conversion rules I will use this for removed args
                    if (hasConversionRule)
                        userArgs << arg->name() + QLatin1String(CONV_RULE_OUT_VAR_SUFFIX);
                    else if (!arg->defaultValueExpression().isEmpty())
                        userArgs.append(QLatin1String(CPP_ARG_REMOVED) + QString::number(i));
                } else {
                    int idx = arg->argumentIndex() - removedArgs;
                    bool deRef = isValueTypeWithCopyConstructorOnly(arg->type())
                                 || isObjectTypeUsedAsValueType(arg->type())
                                 || (arg->type()->referenceType() == LValueReference && isWrapperType(arg->type()) && !isPointer(arg->type()));
                    if (hasConversionRule) {
                        userArgs.append(arg->name() + QLatin1String(CONV_RULE_OUT_VAR_SUFFIX));
                    } else {
                        QString argName;
                        if (deRef)
                            argName += QLatin1Char('*');
                        argName += QLatin1String(CPP_ARG) + QString::number(idx);
                        userArgs.append(argName);
                    }
                }
            }

            // If any argument's default value was modified the method must be called
            // with this new value whenever the user doesn't pass an explicit value to it.
            // Also, any unmodified default value coming after the last user specified
            // argument and before the modified argument must be explicitly stated.
            QStringList otherArgs;
            bool otherArgsModified = false;
            bool argsClear = true;
            for (int i = func->arguments().size() - 1; i >= maxArgs + removedArgs; i--) {
                const AbstractMetaArgument *arg = func->arguments().at(i);
                const bool defValModified = arg->hasModifiedDefaultValueExpression();
                bool hasConversionRule = !func->conversionRule(TypeSystem::NativeCode, arg->argumentIndex() + 1).isEmpty();
                if (argsClear && !defValModified && !hasConversionRule)
                    continue;
                argsClear = false;
                otherArgsModified |= defValModified || hasConversionRule || func->argumentRemoved(i + 1);
                if (hasConversionRule)
                    otherArgs.prepend(arg->name() + QLatin1String(CONV_RULE_OUT_VAR_SUFFIX));
                else
                    otherArgs.prepend(QLatin1String(CPP_ARG_REMOVED) + QString::number(i));
            }
            if (otherArgsModified)
                userArgs << otherArgs;
        }

        bool isCtor = false;
        QString methodCall;
        QTextStream mc(&methodCall);
        QString useVAddr;
        QTextStream uva(&useVAddr);
        if (func->isOperatorOverload() && !func->isCallOperator()) {
            QString firstArg(QLatin1Char('('));
            if (!func->isPointerOperator()) // no de-reference operator
                firstArg += QLatin1Char('*');
            firstArg += QLatin1String(CPP_SELF_VAR);
            firstArg += QLatin1Char(')');
            QString secondArg = QLatin1String(CPP_ARG0);
            if (!func->isUnaryOperator() && shouldDereferenceArgumentPointer(func->arguments().constFirst())) {
                secondArg.prepend(QLatin1String("(*"));
                secondArg.append(QLatin1Char(')'));
            }

            if (func->isUnaryOperator())
                std::swap(firstArg, secondArg);

            QString op = func->originalName();
            op.remove(0, int(std::strlen("operator")));

            if (func->isBinaryOperator()) {
                if (func->isReverseOperator())
                    std::swap(firstArg, secondArg);

                if (((op == QLatin1String("++")) || (op == QLatin1String("--"))) && !func->isReverseOperator())  {
                    s << Qt::endl << INDENT << "for (int i=0; i < " << secondArg << "; i++, " << firstArg << op << ");\n";
                    mc << firstArg;
                } else {
                    mc << firstArg << ' ' << op << ' ' << secondArg;
                }
            } else {
                mc << op << ' ' << secondArg;
            }
        } else if (!injectedCodeCallsCppFunction(context, func)) {
            if (func->isConstructor()) {
                isCtor = true;
                const auto owner = func->ownerClass();
                Q_ASSERT(owner == context.metaClass());
                QString className = context.useWrapper()
                    ? context.wrapperName() : owner->qualifiedCppName();

                if (func->functionType() == AbstractMetaFunction::CopyConstructorFunction && maxArgs == 1) {
                    mc << "new ::" << className << "(*" << CPP_ARG0 << ')';
                } else {
                    QString ctorCall = className + QLatin1Char('(') + userArgs.join(QLatin1String(", ")) + QLatin1Char(')');
                    if (usePySideExtensions() && owner->isQObject()) {
                        s << INDENT << "void *addr = PySide::nextQObjectMemoryAddr();\n";
                        uva << "if (addr) {\n";
                        {
                            Indentation indent(INDENT);

                            uva << INDENT << "cptr = " << "new (addr) ::"
                                << ctorCall << ";\n"
                                << INDENT
                                << "PySide::setNextQObjectMemoryAddr(0);"
                                << Qt::endl;
                        }
                        uva << INDENT << "} else {\n";
                        {
                            Indentation indent(INDENT);

                            uva << INDENT << "cptr = " << "new ::"
                                << ctorCall << ";\n";
                        }
                        uva << INDENT << "}\n";
                    } else {
                        mc << "new ::" << ctorCall;
                    }
                }
            } else {
                QString methodCallClassName;
                if (context.forSmartPointer())
                    methodCallClassName = context.preciseType()->cppSignature();
                else if (func->ownerClass())
                    methodCallClassName = func->ownerClass()->qualifiedCppName();

                if (func->ownerClass()) {
                    if (!avoidProtectedHack() || !func->isProtected()) {
                        if (func->isStatic()) {
                            mc << "::" << methodCallClassName << "::";
                        } else {
                            const QString selfVarCast = func->ownerClass() == func->implementingClass()
                                ? QLatin1String(CPP_SELF_VAR)
                                : QLatin1String("reinterpret_cast<") + methodCallClassName
                                  + QLatin1String(" *>(") + QLatin1String(CPP_SELF_VAR) + QLatin1Char(')');
                            if (func->isConstant()) {
                                if (avoidProtectedHack()) {
                                    auto ownerClass = func->ownerClass();
                                    mc << "const_cast<const ::";
                                    if (ownerClass->hasProtectedMembers()
                                        && !ownerClass->attributes().testFlag(AbstractMetaAttributes::FinalCppClass)) {
                                        // PYSIDE-500: Need a special wrapper cast when inherited
                                        const QString selfWrapCast = ownerClass == func->implementingClass()
                                            ? QLatin1String(CPP_SELF_VAR)
                                            : QLatin1String("reinterpret_cast<") + wrapperName(ownerClass)
                                              + QLatin1String(" *>(") + QLatin1String(CPP_SELF_VAR) + QLatin1Char(')');
                                        mc << wrapperName(ownerClass);
                                        mc << " *>(" << selfWrapCast << ")->";
                                    }
                                    else {
                                        mc << methodCallClassName;
                                        mc << " *>(" << selfVarCast << ")->";
                                    }
                                } else {
                                    mc << "const_cast<const ::" << methodCallClassName;
                                    mc <<  " *>(" << selfVarCast << ")->";
                                }
                            } else {
                                mc << selfVarCast << "->";
                            }
                        }

                        if (!func->isAbstract() && func->isVirtual())
                            mc << "::%CLASS_NAME::";

                        mc << func->originalName();
                    } else {
                        if (!func->isStatic()) {
                            const auto *owner = func->ownerClass();
                            const bool directInheritance = context.metaClass() == owner;
                            mc << (directInheritance ? "static_cast" : "reinterpret_cast")
                                << "<::" << wrapperName(owner) << " *>(" << CPP_SELF_VAR << ")->";
                        }

                        if (!func->isAbstract())
                            mc << (func->isProtected() ? wrapperName(func->ownerClass()) :
                                                         QLatin1String("::")
                                                         + methodCallClassName) << "::";
                        mc << func->originalName() << "_protected";
                    }
                } else {
                    mc << func->originalName();
                }
                mc << '(' << userArgs.join(QLatin1String(", ")) << ')';
                if (!func->isAbstract() && func->isVirtual()) {
                    mc.flush();
                    if (!avoidProtectedHack() || !func->isProtected()) {
                        QString virtualCall(methodCall);
                        QString normalCall(methodCall);
                        virtualCall.replace(QLatin1String("%CLASS_NAME"),
                                            methodCallClassName);
                        normalCall.remove(QLatin1String("::%CLASS_NAME::"));
                        methodCall.clear();
                        mc << "Shiboken::Object::hasCppWrapper(reinterpret_cast<SbkObject *>(self))\n"
                            << INDENT << "    ? " << virtualCall << '\n'
                            << INDENT << "    : " <<  normalCall;
                    }
                }
            }
        }

        if (!injectedCodeCallsCppFunction(context, func)) {
            const bool allowThread = func->allowThread();
            const bool generateExceptionHandling = func->generateExceptionHandling();
            if (generateExceptionHandling) {
                s << INDENT << "try {\n";
                ++INDENT.indent;
                if (allowThread) {
                    s << INDENT << "Shiboken::ThreadStateSaver threadSaver;\n"
                        << INDENT << "threadSaver.save();\n";
                }
            } else if (allowThread) {
                s << INDENT << BEGIN_ALLOW_THREADS << Qt::endl;
            }
            s << INDENT;
            if (isCtor) {
                s << (useVAddr.isEmpty() ?
                      QString::fromLatin1("cptr = %1;").arg(methodCall) : useVAddr) << Qt::endl;
            } else if (!func->isVoid() && !func->isInplaceOperator()) {
                bool writeReturnType = true;
                if (avoidProtectedHack()) {
                    const AbstractMetaEnum *metaEnum = findAbstractMetaEnum(func->type());
                    if (metaEnum) {
                        QString enumName;
                        if (metaEnum->isProtected())
                            enumName = protectedEnumSurrogateName(metaEnum);
                        else
                            enumName = func->type()->cppSignature();
                        methodCall.prepend(enumName + QLatin1Char('('));
                        methodCall.append(QLatin1Char(')'));
                        s << enumName;
                        writeReturnType = false;
                    }
                }
                if (writeReturnType) {
                    s << func->type()->cppSignature();
                    if (isObjectTypeUsedAsValueType(func->type())) {
                        s << '*';
                        methodCall.prepend(QString::fromLatin1("new %1(").arg(func->type()->typeEntry()->qualifiedCppName()));
                        methodCall.append(QLatin1Char(')'));
                    }
                }
                s << " " << CPP_RETURN_VAR << " = ";
                s << methodCall << ";\n";
            } else {
                s << methodCall << ";\n";
            }

            if (allowThread) {
                s << INDENT << (generateExceptionHandling
                                ? "threadSaver.restore();" : END_ALLOW_THREADS) << '\n';
            }

            // Convert result
            if (!func->conversionRule(TypeSystem::TargetLangCode, 0).isEmpty()) {
                writeConversionRule(s, func, TypeSystem::TargetLangCode, QLatin1String(PYTHON_RETURN_VAR));
            } else if (!isCtor && !func->isInplaceOperator() && !func->isVoid()
                && !injectedCodeHasReturnValueAttribution(func, TypeSystem::TargetLangCode)) {
                s << INDENT << PYTHON_RETURN_VAR << " = ";
                if (isObjectTypeUsedAsValueType(func->type())) {
                    s << "Shiboken::Object::newObject(reinterpret_cast<SbkObjectType *>(" << cpythonTypeNameExt(func->type()->typeEntry())
                        << "), " << CPP_RETURN_VAR << ", true, true)";
                } else {
                    writeToPythonConversion(s, func->type(), func->ownerClass(), QLatin1String(CPP_RETURN_VAR));
                }
                s << ";\n";
            }

            if (generateExceptionHandling) { // "catch" code
                --INDENT.indent;
                const QStringList handlingCode = defaultExceptionHandling();
                for (const auto &line : handlingCode)
                    s << INDENT << line << '\n';
            }
        }
    }

    if (func->hasInjectedCode() && !func->isConstructor())
        writeCodeSnips(s, snips, TypeSystem::CodeSnipPositionEnd, TypeSystem::TargetLangCode, func, lastArg);

    bool hasReturnPolicy = false;

    // Ownership transference between C++ and Python.
    QVector<ArgumentModification> ownership_mods;
    // Python object reference management.
    QVector<ArgumentModification> refcount_mods;
    const FunctionModificationList &funcMods = func->modifications();
    for (const FunctionModification &func_mod : funcMods) {
        for (const ArgumentModification &arg_mod : func_mod.argument_mods) {
            if (!arg_mod.ownerships.isEmpty() && arg_mod.ownerships.contains(TypeSystem::TargetLangCode))
                ownership_mods.append(arg_mod);
            else if (!arg_mod.referenceCounts.isEmpty())
                refcount_mods.append(arg_mod);
        }
    }

    // If there's already a setParent(return, me), don't use the return heuristic!
    if (func->argumentOwner(func->ownerClass(), -1).index == 0)
        hasReturnPolicy = true;

    if (!ownership_mods.isEmpty()) {
        s << Qt::endl << INDENT << "// Ownership transferences.\n";
        for (const ArgumentModification &arg_mod : qAsConst(ownership_mods)) {
            const AbstractMetaClass *wrappedClass = nullptr;
            QString pyArgName = argumentNameFromIndex(func, arg_mod.index, &wrappedClass);
            if (!wrappedClass) {
                s << "#error Invalid ownership modification for argument " << arg_mod.index << '(' << pyArgName << ")\n" << Qt::endl;
                break;
            }

            if (arg_mod.index == 0 || arg_mod.owner.index == 0)
                hasReturnPolicy = true;

            // The default ownership does nothing. This is useful to avoid automatic heuristically
            // based generation of code defining parenting.
            if (arg_mod.ownerships[TypeSystem::TargetLangCode] == TypeSystem::DefaultOwnership)
                continue;

            s << INDENT << "Shiboken::Object::";
            if (arg_mod.ownerships[TypeSystem::TargetLangCode] == TypeSystem::TargetLangOwnership) {
                s << "getOwnership(" << pyArgName << ");";
            } else if (wrappedClass->hasVirtualDestructor()) {
                if (arg_mod.index == 0)
                    s << "releaseOwnership(" << PYTHON_RETURN_VAR << ");";
                else
                    s << "releaseOwnership(" << pyArgName << ");";
            } else {
                s << "invalidate(" << pyArgName << ");";
            }
            s << Qt::endl;
        }

    } else if (!refcount_mods.isEmpty()) {
        for (const ArgumentModification &arg_mod : qAsConst(refcount_mods)) {
            ReferenceCount refCount = arg_mod.referenceCounts.constFirst();
            if (refCount.action != ReferenceCount::Set
                && refCount.action != ReferenceCount::Remove
                && refCount.action != ReferenceCount::Add) {
                qCWarning(lcShiboken) << "\"set\", \"add\" and \"remove\" are the only values supported by Shiboken for action attribute of reference-count tag.";
                continue;
            }
            const AbstractMetaClass *wrappedClass = nullptr;

            QString pyArgName;
            if (refCount.action == ReferenceCount::Remove) {
                pyArgName = QLatin1String("Py_None");
            } else {
                pyArgName = argumentNameFromIndex(func, arg_mod.index, &wrappedClass);
                if (pyArgName.isEmpty()) {
                    s << "#error Invalid reference count modification for argument " << arg_mod.index << Qt::endl << Qt::endl;
                    break;
                }
            }

            if (refCount.action == ReferenceCount::Add || refCount.action == ReferenceCount::Set)
                s << INDENT << "Shiboken::Object::keepReference(";
            else
                s << INDENT << "Shiboken::Object::removeReference(";

            s << "reinterpret_cast<SbkObject *>(self), \"";
            QString varName = arg_mod.referenceCounts.constFirst().varName;
            if (varName.isEmpty())
                varName = func->minimalSignature() + QString::number(arg_mod.index);

            s << varName << "\", " << pyArgName
              << (refCount.action == ReferenceCount::Add ? ", true" : "")
              << ");\n";

            if (arg_mod.index == 0)
                hasReturnPolicy = true;
        }
    }
    writeParentChildManagement(s, func, !hasReturnPolicy);
}

QStringList CppGenerator::getAncestorMultipleInheritance(const AbstractMetaClass *metaClass)
{
    QStringList result;
    const AbstractMetaClassList &baseClases = getBaseClasses(metaClass);
    if (!baseClases.isEmpty()) {
        for (const AbstractMetaClass *baseClass : baseClases) {
            QString offset;
            QTextStream(&offset) << "reinterpret_cast<uintptr_t>(static_cast<const "
                << baseClass->qualifiedCppName() << " *>(class_ptr)) - base";
            result.append(offset);
            offset.clear();
            QTextStream(&offset) << "reinterpret_cast<uintptr_t>(static_cast<const "
                << baseClass->qualifiedCppName() << " *>(static_cast<const "
                << metaClass->qualifiedCppName()
                << " *>(static_cast<const void *>(class_ptr)))) - base";
            result.append(offset);
        }

        for (const AbstractMetaClass *baseClass : baseClases)
            result.append(getAncestorMultipleInheritance(baseClass));
    }
    return result;
}

void CppGenerator::writeMultipleInheritanceInitializerFunction(QTextStream &s, const AbstractMetaClass *metaClass)
{
    QString className = metaClass->qualifiedCppName();
    const QStringList ancestors = getAncestorMultipleInheritance(metaClass);
    s << "static int mi_offsets[] = { ";
    for (int i = 0; i < ancestors.size(); i++)
        s << "-1, ";
    s << "-1 };\n";
    s << "int *\n";
    s << multipleInheritanceInitializerFunctionName(metaClass) << "(const void *cptr)\n";
    s << "{\n";
    s << INDENT << "if (mi_offsets[0] == -1) {\n";
    {
        Indentation indent(INDENT);
        s << INDENT << "std::set<int> offsets;\n";
        s << INDENT << "const auto *class_ptr = reinterpret_cast<const " << className << " *>(cptr);\n";
        s << INDENT << "const auto base = reinterpret_cast<uintptr_t>(class_ptr);\n";

        for (const QString &ancestor : ancestors)
            s << INDENT << "offsets.insert(int(" << ancestor << "));\n";

        s << Qt::endl;
        s << INDENT << "offsets.erase(0);\n";
        s << Qt::endl;

        s << INDENT << "std::copy(offsets.cbegin(), offsets.cend(), mi_offsets);\n";
    }
    s << INDENT << "}\n";
    s << INDENT << "return mi_offsets;\n";
    s << "}\n";
}

void CppGenerator::writeSpecialCastFunction(QTextStream &s, const AbstractMetaClass *metaClass)
{
    QString className = metaClass->qualifiedCppName();
    s << "static void * " << cpythonSpecialCastFunctionName(metaClass) << "(void *obj, SbkObjectType *desiredType)\n";
    s << "{\n";
    s << INDENT << "auto me = reinterpret_cast< ::" << className << " *>(obj);\n";
    bool firstClass = true;
    const AbstractMetaClassList &allAncestors = getAllAncestors(metaClass);
    for (const AbstractMetaClass *baseClass : allAncestors) {
        s << INDENT << (!firstClass ? "else " : "") << "if (desiredType == reinterpret_cast<SbkObjectType *>(" << cpythonTypeNameExt(baseClass->typeEntry()) << "))\n";
        Indentation indent(INDENT);
        s << INDENT << "return static_cast< ::" << baseClass->qualifiedCppName() << " *>(me);\n";
        firstClass = false;
    }
    s << INDENT << "return me;\n";
    s << "}\n\n";
}

void CppGenerator::writePrimitiveConverterInitialization(QTextStream &s, const CustomConversion *customConversion)
{
    const TypeEntry *type = customConversion->ownerType();
    QString converter = converterObject(type);
    s << INDENT << "// Register converter for type '" << type->qualifiedTargetLangName() << "'.\n";
    s << INDENT << converter << " = Shiboken::Conversions::createConverter(";
    if (type->targetLangApiName() == type->name())
        s << '0';
    else if (type->targetLangApiName() == QLatin1String("PyObject"))
        s << "&PyBaseObject_Type";
    else
        s << '&' << type->targetLangApiName() << "_Type";
    QString typeName = fixedCppTypeName(type);
    s << ", " << cppToPythonFunctionName(typeName, typeName) << ");\n";
    s << INDENT << "Shiboken::Conversions::registerConverterName(" << converter << ", \"" << type->qualifiedCppName() << "\");\n";
    writeCustomConverterRegister(s, customConversion, converter);
}

void CppGenerator::writeEnumConverterInitialization(QTextStream &s, const AbstractMetaEnum *metaEnum)
{
    if (metaEnum->isPrivate() || metaEnum->isAnonymous())
        return;
    writeEnumConverterInitialization(s, metaEnum->typeEntry());
}

void CppGenerator::writeEnumConverterInitialization(QTextStream &s, const TypeEntry *enumType)
{
    if (!enumType)
        return;
    QString enumFlagName = enumType->isFlags() ? QLatin1String("flag") : QLatin1String("enum");
    QString enumPythonType = cpythonTypeNameExt(enumType);

    const FlagsTypeEntry *flags = nullptr;
    if (enumType->isFlags())
        flags = static_cast<const FlagsTypeEntry *>(enumType);

    s << INDENT << "// Register converter for " << enumFlagName << " '" << enumType->qualifiedCppName() << "'.\n";
    s << INDENT << "{\n";
    {
        Indentation indent(INDENT);
        QString typeName = fixedCppTypeName(enumType);
        s << INDENT << "SbkConverter *converter = Shiboken::Conversions::createConverter(" << enumPythonType << ',' << Qt::endl;
        {
            Indentation indent(INDENT);
            s << INDENT << cppToPythonFunctionName(typeName, typeName) << ");\n";
        }

        if (flags) {
            QString enumTypeName = fixedCppTypeName(flags->originator());
            QString toCpp = pythonToCppFunctionName(enumTypeName, typeName);
            QString isConv = convertibleToCppFunctionName(enumTypeName, typeName);
            writeAddPythonToCppConversion(s, QLatin1String("converter"), toCpp, isConv);
        }

        QString toCpp = pythonToCppFunctionName(typeName, typeName);
        QString isConv = convertibleToCppFunctionName(typeName, typeName);
        writeAddPythonToCppConversion(s, QLatin1String("converter"), toCpp, isConv);

        if (flags) {
            QString toCpp = pythonToCppFunctionName(QLatin1String("number"), typeName);
            QString isConv = convertibleToCppFunctionName(QLatin1String("number"), typeName);
            writeAddPythonToCppConversion(s, QLatin1String("converter"), toCpp, isConv);
        }

        s << INDENT << "Shiboken::Enum::setTypeConverter(" << enumPythonType << ", converter);\n";

        QString signature = enumType->qualifiedCppName();
        // Replace "QFlags<Class::Option>" by "Class::Options"
        if (flags && signature.startsWith(QLatin1String("QFlags<")) && signature.endsWith(QLatin1Char('>'))) {
            signature.chop(1);
            signature.remove(0, 7);
            const int lastQualifierPos = signature.lastIndexOf(QLatin1String("::"));
            if (lastQualifierPos != -1) {
                signature.replace(lastQualifierPos + 2, signature.size() - lastQualifierPos - 2,
                                  flags->flagsName());
            } else {
                signature = flags->flagsName();
            }
        }

        while (true) {
            s << INDENT << "Shiboken::Conversions::registerConverterName(converter, \""
                << signature << "\");\n";
            const int qualifierPos = signature.indexOf(QLatin1String("::"));
            if (qualifierPos != -1)
                signature.remove(0, qualifierPos + 2);
            else
                break;
        }
    }
    s << INDENT << "}\n";

    if (!flags)
        writeEnumConverterInitialization(s, static_cast<const EnumTypeEntry *>(enumType)->flags());
}

void CppGenerator::writeContainerConverterInitialization(QTextStream &s, const AbstractMetaType *type)
{
    QByteArray cppSignature = QMetaObject::normalizedSignature(type->cppSignature().toUtf8());
    s << INDENT << "// Register converter for type '" << cppSignature << "'.\n";
    QString converter = converterObject(type);
    s << INDENT << converter << " = Shiboken::Conversions::createConverter(";
    if (type->typeEntry()->targetLangApiName() == QLatin1String("PyObject")) {
        s << "&PyBaseObject_Type";
    } else {
        QString baseName = cpythonBaseName(type->typeEntry());
        if (baseName == QLatin1String("PySequence"))
            baseName = QLatin1String("PyList");
        s << '&' << baseName << "_Type";
    }
    QString typeName = fixedCppTypeName(type);
    s << ", " << cppToPythonFunctionName(typeName, typeName) << ");\n";
    QString toCpp = pythonToCppFunctionName(typeName, typeName);
    QString isConv = convertibleToCppFunctionName(typeName, typeName);
    s << INDENT << "Shiboken::Conversions::registerConverterName(" << converter << ", \"" << cppSignature << "\");\n";
    if (usePySideExtensions() && cppSignature.startsWith("const ") && cppSignature.endsWith("&")) {
        cppSignature.chop(1);
        cppSignature.remove(0, sizeof("const ") / sizeof(char) - 1);
        s << INDENT << "Shiboken::Conversions::registerConverterName(" << converter << ", \"" << cppSignature << "\");\n";
    }
    writeAddPythonToCppConversion(s, converterObject(type), toCpp, isConv);
}

void CppGenerator::writeSmartPointerConverterInitialization(QTextStream &s, const AbstractMetaType *type)
{
    const QByteArray cppSignature = type->cppSignature().toUtf8();
    auto writeConversionRegister = [this, &s](const AbstractMetaType *sourceType, const QString &targetTypeName, const QString &targetConverter)
    {
        const QString sourceTypeName = fixedCppTypeName(sourceType);
        const QString toCpp = pythonToCppFunctionName(sourceTypeName, targetTypeName);
        const QString isConv = convertibleToCppFunctionName(sourceTypeName, targetTypeName);

        writeAddPythonToCppConversion(s, targetConverter, toCpp, isConv);
    };

    auto klass = AbstractMetaClass::findClass(classes(), type->instantiations().at(0)->typeEntry());
    if (!klass)
        return;

    const auto classes = getBaseClasses(klass);
    if (classes.isEmpty())
        return;

    s << INDENT << "// Register SmartPointer converter for type '" << cppSignature << "'." << Qt::endl;
    s << INDENT << "///////////////////////////////////////////////////////////////////////////////////////"<< Qt::endl;
    s << Qt::endl;

    for (auto k : classes) {
        if (auto smartTargetType = findSmartPointerInstantiation(k->typeEntry()))
        {
            s << INDENT << "// Convert to SmartPointer derived class: [" << smartTargetType->cppSignature() << "]" << Qt::endl;
            const QString converter = QLatin1String("Shiboken::Conversions::getConverter(\"%1\")").arg(smartTargetType->cppSignature());
            writeConversionRegister(type, fixedCppTypeName(smartTargetType), converter);
        } else {
            s << INDENT << "// Class not found:" << type->instantiations().at(0)->cppSignature();
        }
    }

    s << INDENT << "///////////////////////////////////////////////////////////////////////////////////////"<< Qt::endl << Qt::endl;
}

void CppGenerator::writeExtendedConverterInitialization(QTextStream &s, const TypeEntry *externalType,
                                                        const QVector<const AbstractMetaClass *>& conversions)
{
    s << INDENT << "// Extended implicit conversions for " << externalType->qualifiedTargetLangName() << '.' << Qt::endl;
    for (const AbstractMetaClass *sourceClass : conversions) {
        const QString converterVar = QLatin1String("reinterpret_cast<SbkObjectType *>(")
            + cppApiVariableName(externalType->targetLangPackage()) + QLatin1Char('[')
            + getTypeIndexVariableName(externalType) + QLatin1String("])");
        QString sourceTypeName = fixedCppTypeName(sourceClass->typeEntry());
        QString targetTypeName = fixedCppTypeName(externalType);
        QString toCpp = pythonToCppFunctionName(sourceTypeName, targetTypeName);
        QString isConv = convertibleToCppFunctionName(sourceTypeName, targetTypeName);
        writeAddPythonToCppConversion(s, converterVar, toCpp, isConv);
    }
}

QString CppGenerator::multipleInheritanceInitializerFunctionName(const AbstractMetaClass *metaClass)
{
    return cpythonBaseName(metaClass->typeEntry()) + QLatin1String("_mi_init");
}

bool CppGenerator::supportsMappingProtocol(const AbstractMetaClass *metaClass)
{
    for (auto it = m_mappingProtocol.cbegin(), end = m_mappingProtocol.cend(); it != end; ++it) {
        if (metaClass->hasFunction(it.key()))
            return true;
    }

    return false;
}

bool CppGenerator::supportsNumberProtocol(const AbstractMetaClass *metaClass)
{
    return metaClass->hasArithmeticOperatorOverload()
            || metaClass->hasLogicalOperatorOverload()
            || metaClass->hasBitwiseOperatorOverload()
            || hasBoolCast(metaClass);
}

bool CppGenerator::supportsSequenceProtocol(const AbstractMetaClass *metaClass)
{
    for (auto it = m_sequenceProtocol.cbegin(), end = m_sequenceProtocol.cend(); it != end; ++it) {
        if (metaClass->hasFunction(it.key()))
            return true;
    }

    const ComplexTypeEntry *baseType = metaClass->typeEntry()->baseContainerType();
    return baseType && baseType->isContainer();
}

bool CppGenerator::shouldGenerateGetSetList(const AbstractMetaClass *metaClass)
{
    const AbstractMetaFieldList &fields = metaClass->fields();
    for (const AbstractMetaField *f : fields) {
        if (!f->isStatic())
            return true;
    }
    // Generate all user-added properties unless Pyside extensions are used,
    // in which only the explicitly specified ones are generated (rest is handled
    // in libpyside).
    return usePySideExtensions()
        ? std::any_of(metaClass->propertySpecs().cbegin(), metaClass->propertySpecs().cend(),
                      [] (const QPropertySpec *s) { return s->generateGetSetDef(); })
        : !metaClass->propertySpecs().isEmpty();
    return false;
}

struct pyTypeSlotEntry
{
    explicit pyTypeSlotEntry(const char *name, const QString &function) :
        m_name(name), m_function(function) {}

    const char *m_name;
    const QString &m_function;
};

QTextStream &operator<<(QTextStream &str, const pyTypeSlotEntry &e)
{
    str << '{' << e.m_name << ',';
    const int padding = qMax(0, 18 - int(strlen(e.m_name)));
    for (int p = 0; p < padding; ++p)
        str << ' ';
    if (e.m_function.isEmpty())
        str << NULL_PTR;
    else
        str << "reinterpret_cast<void *>(" << e.m_function << ')';
    str << "},\n";
    return str;
}

void CppGenerator::writeClassDefinition(QTextStream &s,
                                        const AbstractMetaClass *metaClass,
                                        const GeneratorContext &classContext)
{
    QString tp_flags;
    QString tp_init;
    QString tp_new;
    QString tp_dealloc;
    QString tp_hash;
    QString tp_call;
    QString cppClassName = metaClass->qualifiedCppName();
    const QString className = chopType(cpythonTypeName(metaClass));
    QString baseClassName;
    AbstractMetaFunctionList ctors;
    const AbstractMetaFunctionList &allCtors = metaClass->queryFunctions(AbstractMetaClass::Constructors);
    for (AbstractMetaFunction *f : allCtors) {
        if (!f->isPrivate() && !f->isModifiedRemoved() && !classContext.forSmartPointer())
            ctors.append(f);
    }

    if (!metaClass->baseClass())
        baseClassName = QLatin1String("reinterpret_cast<PyTypeObject *>(SbkObject_TypeF())");

    bool onlyPrivCtor = !metaClass->hasNonPrivateConstructor();

    const AbstractMetaClass *qCoreApp = AbstractMetaClass::findClass(classes(), QLatin1String("QCoreApplication"));
    const bool isQApp = qCoreApp != Q_NULLPTR && metaClass->inheritsFrom(qCoreApp);

    tp_flags = QLatin1String("Py_TPFLAGS_DEFAULT|Py_TPFLAGS_BASETYPE|Py_TPFLAGS_CHECKTYPES");
    if (metaClass->isNamespace() || metaClass->hasPrivateDestructor()) {
        tp_dealloc = metaClass->hasPrivateDestructor() ?
                     QLatin1String("SbkDeallocWrapperWithPrivateDtor") :
                     QLatin1String("Sbk_object_dealloc /* PYSIDE-832: Prevent replacement of \"0\" with subtype_dealloc. */");
        tp_init.clear();
    } else {
        QString deallocClassName = classContext.useWrapper()
            ? classContext.wrapperName() : cppClassName;
        if (isQApp)
            tp_dealloc = QLatin1String("&SbkDeallocQAppWrapper");
        else
            tp_dealloc = QLatin1String("&SbkDeallocWrapper");
        if (!onlyPrivCtor && !ctors.isEmpty())
            tp_init = cpythonFunctionName(ctors.constFirst());
    }

    const AttroCheck attroCheck = checkAttroFunctionNeeds(metaClass);
    const QString tp_getattro = (attroCheck & AttroCheckFlag::GetattroMask) != 0
        ? cpythonGetattroFunctionName(metaClass) : QString();
    const QString tp_setattro = (attroCheck & AttroCheckFlag::SetattroMask) != 0
        ? cpythonSetattroFunctionName(metaClass) : QString();

    if (metaClass->hasPrivateDestructor() || onlyPrivCtor) {
        // tp_flags = QLatin1String("Py_TPFLAGS_DEFAULT|Py_TPFLAGS_CHECKTYPES");
        // This is not generally possible, because PySide does not care about
        // privacy the same way. This worked before the heap types were used,
        // because inheritance is not really checked for static types.
        // Instead, we check this at runtime, see SbkObjectTypeTpNew.
        if (metaClass->fullName().startsWith(QLatin1String("PySide2.Qt"))) {
            // PYSIDE-595: No idea how to do non-inheritance correctly.
            // Since that is only relevant in shiboken, I used a shortcut for
            // PySide.
            tp_new = QLatin1String("SbkObjectTpNew");
        }
        else {
            tp_new = QLatin1String("SbkDummyNew /* PYSIDE-595: Prevent replacement "
                                   "of \"0\" with base->tp_new. */");
        }
        tp_flags.append(QLatin1String("|Py_TPFLAGS_HAVE_GC"));
    }
    else if (isQApp) {
        tp_new = QLatin1String("SbkQAppTpNew"); // PYSIDE-571: need singleton app
    }
    else {
        tp_new = QLatin1String("SbkObjectTpNew");
        tp_flags.append(QLatin1String("|Py_TPFLAGS_HAVE_GC"));
    }

    QString tp_richcompare;
    if (!metaClass->isNamespace() && metaClass->hasComparisonOperatorOverload())
        tp_richcompare = cpythonBaseName(metaClass) + QLatin1String("_richcompare");

    QString tp_getset;
    if (shouldGenerateGetSetList(metaClass) && !classContext.forSmartPointer())
        tp_getset = cpythonGettersSettersDefinitionName(metaClass);

    // search for special functions
    ShibokenGenerator::clearTpFuncs();
    const AbstractMetaFunctionList &funcs = metaClass->functions();
    for (AbstractMetaFunction *func : funcs) {
        if (m_tpFuncs.contains(func->name()))
            m_tpFuncs[func->name()] = cpythonFunctionName(func);
    }
    if (m_tpFuncs.value(QLatin1String("__repr__")).isEmpty()
        && metaClass->hasToStringCapability()) {
        m_tpFuncs[QLatin1String("__repr__")] = writeReprFunction(s,
                classContext,
                metaClass->toStringCapabilityIndirections());
    }

    // class or some ancestor has multiple inheritance
    const AbstractMetaClass *miClass = getMultipleInheritingClass(metaClass);
    if (miClass) {
        if (metaClass == miClass)
            writeMultipleInheritanceInitializerFunction(s, metaClass);
        writeSpecialCastFunction(s, metaClass);
        s << Qt::endl;
    }

    s << "// Class Definition -----------------------------------------------\n";
    s << "extern \"C\" {\n";

    if (!metaClass->typeEntry()->hashFunction().isEmpty())
        tp_hash = QLatin1Char('&') + cpythonBaseName(metaClass) + QLatin1String("_HashFunc");

    const AbstractMetaFunction *callOp = metaClass->findFunction(QLatin1String("operator()"));
    if (callOp && !callOp->isModifiedRemoved())
        tp_call = QLatin1Char('&') + cpythonFunctionName(callOp);

    QString computedClassTargetFullName;
    if (!classContext.forSmartPointer())
        computedClassTargetFullName = getClassTargetFullName(metaClass);
    else
        computedClassTargetFullName = getClassTargetFullName(classContext.preciseType());

    QString suffix;
    if (isObjectType(metaClass))
        suffix = QLatin1String(" *");
    const QString typePtr = QLatin1String("_") + className
        + QLatin1String("_Type");
    s << "static SbkObjectType *" << typePtr << " = nullptr;\n";
    s << "static SbkObjectType *" << className << "_TypeF(void)\n";
    s << "{\n";
    s << INDENT << "return " << typePtr << ";\n";
    s << "}\n";
    s << Qt::endl;
    s << "static PyType_Slot " << className << "_slots[] = {\n";
    s << INDENT << "{Py_tp_base,        nullptr}, // inserted by introduceWrapperType\n";
    s << INDENT << pyTypeSlotEntry("Py_tp_dealloc", tp_dealloc)
        << INDENT << pyTypeSlotEntry("Py_tp_repr", m_tpFuncs.value(QLatin1String("__repr__")))
        << INDENT << pyTypeSlotEntry("Py_tp_hash", tp_hash)
        << INDENT << pyTypeSlotEntry("Py_tp_call", tp_call)
        << INDENT << pyTypeSlotEntry("Py_tp_str", m_tpFuncs.value(QLatin1String("__str__")))
        << INDENT << pyTypeSlotEntry("Py_tp_getattro", tp_getattro)
        << INDENT << pyTypeSlotEntry("Py_tp_setattro", tp_setattro)
        << INDENT << pyTypeSlotEntry("Py_tp_traverse", className + QLatin1String("_traverse"))
        << INDENT << pyTypeSlotEntry("Py_tp_clear", className + QLatin1String("_clear"))
        << INDENT << pyTypeSlotEntry("Py_tp_richcompare", tp_richcompare)
        << INDENT << pyTypeSlotEntry("Py_tp_iter", m_tpFuncs.value(QLatin1String("__iter__")))
        << INDENT << pyTypeSlotEntry("Py_tp_iternext", m_tpFuncs.value(QLatin1String("__next__")))
        << INDENT << pyTypeSlotEntry("Py_tp_methods", className + QLatin1String("_methods"))
        << INDENT << pyTypeSlotEntry("Py_tp_getset", tp_getset)
        << INDENT << pyTypeSlotEntry("Py_tp_init", tp_init)
        << INDENT << pyTypeSlotEntry("Py_tp_new", tp_new);
    if (supportsSequenceProtocol(metaClass)) {
        s << INDENT << "// type supports sequence protocol\n";
        writeTypeAsSequenceDefinition(s, metaClass);
    }
    if (supportsMappingProtocol(metaClass)) {
        s << INDENT << "// type supports mapping protocol\n";
        writeTypeAsMappingDefinition(s, metaClass);
    }
    if (supportsNumberProtocol(metaClass)) {
        // This one must come last. See the function itself.
        s << INDENT << "// type supports number protocol\n";
        writeTypeAsNumberDefinition(s, metaClass);
    }
    s << INDENT << "{0, " << NULL_PTR << "}\n";
    s << "};\n";

    int packageLevel = packageName().count(QLatin1Char('.')) + 1;
    s << "static PyType_Spec " << className << "_spec = {\n";
    s << INDENT << '"' << packageLevel << ':' << computedClassTargetFullName << "\",\n";
    s << INDENT << "sizeof(SbkObject),\n";
    s << INDENT << "0,\n";
    s << INDENT << tp_flags << ",\n";
    s << INDENT << className << "_slots\n";
    s << "};\n";
    s << Qt::endl;
    s << "} //extern \"C\""  << Qt::endl;
}

void CppGenerator::writeMappingMethods(QTextStream &s,
                                       const AbstractMetaClass *metaClass,
                                       const GeneratorContext &context)
{
    for (auto it = m_mappingProtocol.cbegin(), end = m_mappingProtocol.cend(); it != end; ++it) {
        const AbstractMetaFunction *func = metaClass->findFunction(it.key());
        if (!func)
            continue;
        QString funcName = cpythonFunctionName(func);
        QString funcArgs = it.value().first;
        QString funcRetVal = it.value().second;

        CodeSnipList snips = func->injectedCodeSnips(TypeSystem::CodeSnipPositionAny, TypeSystem::TargetLangCode);
        s << funcRetVal << ' ' << funcName << '(' << funcArgs << ")\n{\n";
        writeInvalidPyObjectCheck(s, QLatin1String("self"));

        writeCppSelfDefinition(s, func, context);

        const AbstractMetaArgument *lastArg = func->arguments().isEmpty() ? nullptr : func->arguments().constLast();
        writeCodeSnips(s, snips, TypeSystem::CodeSnipPositionAny, TypeSystem::TargetLangCode, func, lastArg);
        s<< "}\n\n";
    }
}

void CppGenerator::writeSequenceMethods(QTextStream &s,
                                        const AbstractMetaClass *metaClass,
                                        const GeneratorContext &context)
{
    bool injectedCode = false;

    for (auto it = m_sequenceProtocol.cbegin(), end = m_sequenceProtocol.cend(); it != end; ++it) {
        const AbstractMetaFunction *func = metaClass->findFunction(it.key());
        if (!func)
            continue;
        injectedCode = true;
        QString funcName = cpythonFunctionName(func);
        QString funcArgs = it.value().first;
        QString funcRetVal = it.value().second;

        CodeSnipList snips = func->injectedCodeSnips(TypeSystem::CodeSnipPositionAny, TypeSystem::TargetLangCode);
        s << funcRetVal << ' ' << funcName << '(' << funcArgs << ")\n{\n";
        writeInvalidPyObjectCheck(s, QLatin1String("self"));

        writeCppSelfDefinition(s, func, context);

        const AbstractMetaArgument *lastArg = func->arguments().isEmpty() ? nullptr : func->arguments().constLast();
        writeCodeSnips(s, snips,TypeSystem::CodeSnipPositionAny, TypeSystem::TargetLangCode, func, lastArg);
        s<< "}\n\n";
    }

    if (!injectedCode)
        writeDefaultSequenceMethods(s, context);
}

void CppGenerator::writeTypeAsSequenceDefinition(QTextStream &s, const AbstractMetaClass *metaClass)
{
    bool hasFunctions = false;
    QMap<QString, QString> funcs;
    for (auto it = m_sequenceProtocol.cbegin(), end = m_sequenceProtocol.cend(); it != end; ++it) {
        const QString &funcName = it.key();
        const AbstractMetaFunction *func = metaClass->findFunction(funcName);
        funcs[funcName] = func ? cpythonFunctionName(func).prepend(QLatin1Char('&')) : QString();
        if (!hasFunctions && func)
            hasFunctions = true;
    }

    QString baseName = cpythonBaseName(metaClass);

    //use default implementation
    if (!hasFunctions) {
        funcs[QLatin1String("__len__")] = baseName + QLatin1String("__len__");
        funcs[QLatin1String("__getitem__")] = baseName + QLatin1String("__getitem__");
        funcs[QLatin1String("__setitem__")] = baseName + QLatin1String("__setitem__");
    }

    for (QHash<QString, QString>::const_iterator it = m_sqFuncs.cbegin(), end = m_sqFuncs.cend(); it != end; ++it) {
        const QString &sqName = it.key();
        if (funcs[sqName].isEmpty())
            continue;
        s << INDENT <<  "{Py_" << it.value() << ", (void *)" << funcs[sqName] << "},\n";
    }
}

void CppGenerator::writeTypeAsMappingDefinition(QTextStream &s, const AbstractMetaClass *metaClass)
{
    bool hasFunctions = false;
    QMap<QString, QString> funcs;
    for (auto it = m_mappingProtocol.cbegin(), end = m_mappingProtocol.cend(); it != end; ++it) {
        const QString &funcName = it.key();
        const AbstractMetaFunction *func = metaClass->findFunction(funcName);
        funcs[funcName] = func ? cpythonFunctionName(func).prepend(QLatin1Char('&')) : QLatin1String("0");
        if (!hasFunctions && func)
            hasFunctions = true;
    }

    //use default implementation
    if (!hasFunctions) {
        funcs.insert(QLatin1String("__mlen__"), QString());
        funcs.insert(QLatin1String("__mgetitem__"), QString());
        funcs.insert(QLatin1String("__msetitem__"), QString());
    }

    for (auto it = m_mpFuncs.cbegin(), end = m_mpFuncs.cend(); it != end; ++it) {
        const QString &mpName = it.key();
        if (funcs[mpName].isEmpty())
            continue;
        s << INDENT <<  "{Py_" << it.value() << ", (void *)" << funcs[mpName] << "},\n";
    }
}

void CppGenerator::writeTypeAsNumberDefinition(QTextStream &s, const AbstractMetaClass *metaClass)
{
    QMap<QString, QString> nb;

    nb.insert(QLatin1String("__add__"), QString());
    nb.insert(QLatin1String("__sub__"), QString());
    nb.insert(QLatin1String("__mul__"), QString());
    nb.insert(QLatin1String("__div__"), QString());
    nb.insert(QLatin1String("__mod__"), QString());
    nb.insert(QLatin1String("__neg__"), QString());
    nb.insert(QLatin1String("__pos__"), QString());
    nb.insert(QLatin1String("__invert__"), QString());
    nb.insert(QLatin1String("__lshift__"), QString());
    nb.insert(QLatin1String("__rshift__"), QString());
    nb.insert(QLatin1String("__and__"), QString());
    nb.insert(QLatin1String("__xor__"), QString());
    nb.insert(QLatin1String("__or__"), QString());
    nb.insert(QLatin1String("__iadd__"), QString());
    nb.insert(QLatin1String("__isub__"), QString());
    nb.insert(QLatin1String("__imul__"), QString());
    nb.insert(QLatin1String("__idiv__"), QString());
    nb.insert(QLatin1String("__imod__"), QString());
    nb.insert(QLatin1String("__ilshift__"), QString());
    nb.insert(QLatin1String("__irshift__"), QString());
    nb.insert(QLatin1String("__iand__"), QString());
    nb.insert(QLatin1String("__ixor__"), QString());
    nb.insert(QLatin1String("__ior__"), QString());

    const QVector<AbstractMetaFunctionList> opOverloads =
            filterGroupedOperatorFunctions(metaClass,
                                           AbstractMetaClass::ArithmeticOp
                                           | AbstractMetaClass::LogicalOp
                                           | AbstractMetaClass::BitwiseOp);

    for (const AbstractMetaFunctionList &opOverload : opOverloads) {
        const AbstractMetaFunction *rfunc = opOverload.at(0);
        QString opName = ShibokenGenerator::pythonOperatorFunctionName(rfunc);
        nb[opName] = cpythonFunctionName(rfunc);
    }

    QString baseName = cpythonBaseName(metaClass);

    if (hasBoolCast(metaClass))
        nb.insert(QLatin1String("bool"), baseName + QLatin1String("___nb_bool"));

    for (QHash<QString, QString>::const_iterator it = m_nbFuncs.cbegin(), end = m_nbFuncs.cend(); it != end; ++it) {
        const QString &nbName = it.key();
        if (nb[nbName].isEmpty())
            continue;

        if (nbName == QLatin1String("bool")) {
            s << INDENT <<  "{Py_nb_bool, (void *)" << nb[nbName] << "},\n";
        } else {
            bool excludeFromPy3K = nbName == QLatin1String("__div__") || nbName == QLatin1String("__idiv__");
            if (!excludeFromPy3K)
                s << INDENT <<  "{Py_" << it.value() << ", (void *)" << nb[nbName] << "},\n";
        }
    }
    if (!nb[QLatin1String("__div__")].isEmpty())
        s << INDENT << "{Py_nb_true_divide, (void *)" << nb[QLatin1String("__div__")] << "},\n";

    if (!nb[QLatin1String("__idiv__")].isEmpty()) {
        s << INDENT << "// This function is unused in Python 3. We reference it here.\n";
        s << INDENT << "{0, (void *)" << nb[QLatin1String("__idiv__")] << "},\n";
        s << INDENT << "// This list is ending at the first 0 entry.\n";
        s << INDENT << "// Therefore, we need to put the unused functions at the very end.\n";
    }
}

void CppGenerator::writeTpTraverseFunction(QTextStream &s, const AbstractMetaClass *metaClass)
{
    QString baseName = cpythonBaseName(metaClass);
    s << "static int ";
    s << baseName << "_traverse(PyObject *self, visitproc visit, void *arg)\n";
    s << "{\n";
    s << INDENT << "return reinterpret_cast<PyTypeObject *>(SbkObject_TypeF())->tp_traverse(self, visit, arg);\n";
    s << "}\n";
}

void CppGenerator::writeTpClearFunction(QTextStream &s, const AbstractMetaClass *metaClass)
{
    QString baseName = cpythonBaseName(metaClass);
    s << "static int ";
    s << baseName << "_clear(PyObject *self)\n";
    s << "{\n";
    s << INDENT << "return reinterpret_cast<PyTypeObject *>(SbkObject_TypeF())->tp_clear(self);\n";
    s << "}\n";
}

void CppGenerator::writeCopyFunction(QTextStream &s, const GeneratorContext &context)
{
    const AbstractMetaClass *metaClass = context.metaClass();
    const QString className = chopType(cpythonTypeName(metaClass));
    s << "static PyObject *" << className << "___copy__(PyObject *self)\n";
    s << "{\n";
    writeCppSelfDefinition(s, context, false, true);
    QString conversionCode;
    if (!context.forSmartPointer())
        conversionCode = cpythonToPythonConversionFunction(metaClass);
    else
        conversionCode = cpythonToPythonConversionFunction(context.preciseType());

    s << INDENT << "PyObject *" << PYTHON_RETURN_VAR << " = " << conversionCode;
    s << CPP_SELF_VAR << ");\n";
    writeFunctionReturnErrorCheckSection(s);
    s << INDENT << "return " << PYTHON_RETURN_VAR << ";\n";
    s << "}\n";
    s << Qt::endl;
}

static inline void writeGetterFunctionStart(QTextStream &s, const QString &funcName)
{
    s << "static PyObject *" << funcName << "(PyObject *self, void *)\n";
    s << "{\n";
}

void CppGenerator::writeGetterFunction(QTextStream &s,
                                       const AbstractMetaField *metaField,
                                       const GeneratorContext &context)
{
    ErrorCode errorCode(QString::fromLatin1(NULL_PTR));
    writeGetterFunctionStart(s, cpythonGetterFunctionName(metaField));

    writeCppSelfDefinition(s, context);

    AbstractMetaType *fieldType = metaField->type();
    // Force use of pointer to return internal variable memory
    bool newWrapperSameObject = !fieldType->isConstant() && isWrapperType(fieldType) && !isPointer(fieldType);

    QString cppField;
    if (avoidProtectedHack() && metaField->isProtected()) {
        QTextStream(&cppField) << "static_cast<"
            << context.wrapperName() << " *>("
            << CPP_SELF_VAR << ")->" << protectedFieldGetterName(metaField) << "()";
    } else {
        cppField = QLatin1String(CPP_SELF_VAR) + QLatin1String("->") + metaField->name();
        if (newWrapperSameObject) {
            cppField.prepend(QLatin1String("&("));
            cppField.append(QLatin1Char(')'));
        }
    }
    if (isCppIntegralPrimitive(fieldType) || fieldType->isEnum()) {
        s << INDENT << getFullTypeNameWithoutModifiers(fieldType) << " cppOut_local = " << cppField << ";\n";
        cppField = QLatin1String("cppOut_local");
    } else if (avoidProtectedHack() && metaField->isProtected()) {
        s << INDENT << getFullTypeNameWithoutModifiers(fieldType);
        if (fieldType->isContainer() || fieldType->isFlags() || fieldType->isSmartPointer()) {
            s << " &";
            cppField.prepend(QLatin1Char('*'));
        } else if ((!fieldType->isConstant() && !fieldType->isEnum() && !fieldType->isPrimitive()) || fieldType->indirections() == 1) {
            s << " *";
        }
        s << " fieldValue = " << cppField << ";\n";
        cppField = QLatin1String("fieldValue");
    }

    s << INDENT << "PyObject *pyOut = {};\n";
    if (newWrapperSameObject) {
        // Special case colocated field with same address (first field in a struct)
        s << INDENT << "if (reinterpret_cast<void *>("
                    << cppField
                    << ") == reinterpret_cast<void *>("
                    << CPP_SELF_VAR << ")) {\n";
        {
            Indentation indent(INDENT);
            s << INDENT << "pyOut = reinterpret_cast<PyObject *>(Shiboken::Object::findColocatedChild("
                        << "reinterpret_cast<SbkObject *>(self), reinterpret_cast<SbkObjectType *>("
                        << cpythonTypeNameExt(fieldType)
                        << ")));\n";
            s << INDENT << "if (pyOut) {\n";
            {
                Indentation indent(INDENT);
                s << INDENT << "Py_IncRef(pyOut);\n"
                   << INDENT << "return pyOut;\n";
            }
            s << INDENT << "}\n";
        }
        // Check if field wrapper has already been created.
        s << INDENT << "} else if (Shiboken::BindingManager::instance().hasWrapper(" << cppField << ")) {" << "\n";
        {
            Indentation indent(INDENT);
            s << INDENT << "pyOut = reinterpret_cast<PyObject *>(Shiboken::BindingManager::instance().retrieveWrapper("
                << cppField << "));" << "\n";
            s << INDENT << "Py_IncRef(pyOut);" << "\n";
            s << INDENT << "return pyOut;" << "\n";
        }
        s << INDENT << "}\n";
        // Create and register new wrapper
        s << INDENT << "pyOut = ";
        s << "Shiboken::Object::newObject(reinterpret_cast<SbkObjectType *>(" << cpythonTypeNameExt(fieldType)
            << "), " << cppField << ", false, true);\n";
        s << INDENT << "Shiboken::Object::setParent(self, pyOut)";
    } else {
        s << INDENT << "pyOut = ";
        writeToPythonConversion(s, fieldType, metaField->enclosingClass(), cppField);
    }
    s << ";\n";

    s << INDENT << "return pyOut;\n";
    s << "}\n";
}

// Write a getter for QPropertySpec
void CppGenerator::writeGetterFunction(QTextStream &s, const QPropertySpec *property,
                                       const GeneratorContext &context)
{
    ErrorCode errorCode(0);
    writeGetterFunctionStart(s, cpythonGetterFunctionName(property, context.metaClass()));
    writeCppSelfDefinition(s, context);
    const QString value = QStringLiteral("value");
    s << INDENT << "auto " << value << " = " << CPP_SELF_VAR << "->" << property->read() << "();\n"
        << INDENT << "auto pyResult = ";
    writeToPythonConversion(s, property->type(), context.metaClass(), value);
    s << ";\n"
        << INDENT << "if (PyErr_Occurred() || !pyResult) {\n";
    {
        Indentation indent(INDENT);
        s << INDENT << "Py_XDECREF(pyResult);\n"
            << INDENT << " return {};\n";
    }
    s << INDENT << "}\n"
        << INDENT << "return pyResult;\n}\n\n";
}

// Write setter function preamble (type checks on "pyIn")
void CppGenerator::writeSetterFunctionPreamble(QTextStream &s, const QString &name,
                                               const QString &funcName,
                                               const AbstractMetaType *type,
                                               const GeneratorContext &context)
{
    s << "static int " << funcName << "(PyObject *self, PyObject *pyIn, void *)\n";
    s << "{\n";

    writeCppSelfDefinition(s, context);

    s << INDENT << "if (pyIn == " << NULL_PTR << ") {\n" << indent(INDENT)
        << INDENT << "PyErr_SetString(PyExc_TypeError, \"'"
        << name << "' may not be deleted\");\n"
        << INDENT << "return -1;\n"
        << outdent(INDENT) << INDENT << "}\n";

    s << INDENT << "PythonToCppFunc " << PYTHON_TO_CPP_VAR << "{nullptr};\n";
    s << INDENT << "if (!";
    writeTypeCheck(s, type, QLatin1String("pyIn"), isNumber(type->typeEntry()));
    s << ") {\n" << indent(INDENT)
        << INDENT << "PyErr_SetString(PyExc_TypeError, \"wrong type attributed to '"
        << name << "', '" << type->name() << "' or convertible type expected\");\n"
        << INDENT << "return -1;\n"
        << outdent(INDENT) << INDENT<< "}\n\n";
}

void CppGenerator::writeSetterFunction(QTextStream &s,
                                       const AbstractMetaField *metaField,
                                       const GeneratorContext &context)
{
    ErrorCode errorCode(0);

    AbstractMetaType *fieldType = metaField->type();
    writeSetterFunctionPreamble(s, metaField->name(), cpythonSetterFunctionName(metaField),
                                fieldType, context);

    QString cppField = QString::fromLatin1("%1->%2").arg(QLatin1String(CPP_SELF_VAR), metaField->name());
    s << INDENT;
    if (avoidProtectedHack() && metaField->isProtected()) {
        s << getFullTypeNameWithoutModifiers(fieldType);
        s << (fieldType->indirections() == 1 ? " *" : "") << " cppOut;\n";
        s << INDENT << PYTHON_TO_CPP_VAR << "(pyIn, &cppOut);\n";
        s << INDENT << "static_cast<" << context.wrapperName()
            << " *>(" << CPP_SELF_VAR << ")->" << protectedFieldSetterName(metaField)
            << "(cppOut)";
    } else if (isCppIntegralPrimitive(fieldType) || fieldType->typeEntry()->isEnum() || fieldType->typeEntry()->isFlags()) {
        s << getFullTypeNameWithoutModifiers(fieldType) << " cppOut_local = " << cppField << ";\n";
        s << INDENT << PYTHON_TO_CPP_VAR << "(pyIn, &cppOut_local);\n";
        s << INDENT << cppField << " = cppOut_local";
    } else {
        if (isPointerToConst(fieldType))
            s << "const ";
        s << getFullTypeNameWithoutModifiers(fieldType);
        s << QString::fromLatin1(" *").repeated(fieldType->indirections()) << "& cppOut_ptr = ";
        s << cppField << ";\n";
        s << INDENT << PYTHON_TO_CPP_VAR << "(pyIn, &cppOut_ptr)";
    }
    s << ";\n" << Qt::endl;

    if (isPointerToWrapperType(fieldType)) {
        s << INDENT << "Shiboken::Object::keepReference(reinterpret_cast<SbkObject *>(self), \"";
        s << metaField->name() << "\", pyIn);\n";
    }

    s << INDENT << "return 0;\n";
    s << "}\n";
}

// Write a setter for QPropertySpec
void CppGenerator::writeSetterFunction(QTextStream &s, const QPropertySpec *property,
                                       const GeneratorContext &context)
{
    ErrorCode errorCode(0);
    writeSetterFunctionPreamble(s, property->name(),
                                cpythonSetterFunctionName(property, context.metaClass()),
                                property->type(), context);

    s << INDENT << "auto cppOut = " << CPP_SELF_VAR << "->" << property->read() << "();\n"
        << INDENT << PYTHON_TO_CPP_VAR << "(pyIn, &cppOut);\n"
        << INDENT << "if (PyErr_Occurred())\n";
    {
        Indentation indent(INDENT);
        s << INDENT << "return -1;\n";
    }
    s << INDENT << CPP_SELF_VAR << "->" << property->write() << "(cppOut);\n"
        << INDENT << "return 0;\n}\n\n";
}

void CppGenerator::writeRichCompareFunction(QTextStream &s, const GeneratorContext &context)
{
    const AbstractMetaClass *metaClass = context.metaClass();
    QString baseName = cpythonBaseName(metaClass);
    s << "static PyObject * ";
    s << baseName << "_richcompare(PyObject *self, PyObject *" << PYTHON_ARG
        << ", int op)\n{\n";
    writeCppSelfDefinition(s, context, false, true);
    writeUnusedVariableCast(s, QLatin1String(CPP_SELF_VAR));
    s << INDENT << "PyObject *" << PYTHON_RETURN_VAR << "{};\n";
    s << INDENT << "PythonToCppFunc " << PYTHON_TO_CPP_VAR << ";\n";
    writeUnusedVariableCast(s, QLatin1String(PYTHON_TO_CPP_VAR));
    s << Qt::endl;

    s << INDENT << "switch (op) {\n";
    {
        Indentation indent(INDENT);
        const QVector<AbstractMetaFunctionList> &groupedFuncs = filterGroupedOperatorFunctions(metaClass, AbstractMetaClass::ComparisonOp);
        for (const AbstractMetaFunctionList &overloads : groupedFuncs) {
            const AbstractMetaFunction *rfunc = overloads[0];

            QString operatorId = ShibokenGenerator::pythonRichCompareOperatorId(rfunc);
            s << INDENT << "case " << operatorId << ':' << Qt::endl;

            Indentation indent(INDENT);

            QString op = rfunc->originalName();
            op = op.right(op.size() - QLatin1String("operator").size());

            int alternativeNumericTypes = 0;
            for (const AbstractMetaFunction *func : overloads) {
                if (!func->isStatic() &&
                    ShibokenGenerator::isNumber(func->arguments().at(0)->type()->typeEntry()))
                    alternativeNumericTypes++;
            }

            bool first = true;
            OverloadData overloadData(overloads, this);
            const OverloadDataList &nextOverloads = overloadData.nextOverloadData();
            for (OverloadData *od : nextOverloads) {
                const AbstractMetaFunction *func = od->referenceFunction();
                if (func->isStatic())
                    continue;
                const AbstractMetaType *argType = getArgumentType(func, 1);
                if (!argType)
                    continue;
                if (!first) {
                    s << " else ";
                } else {
                    first = false;
                    s << INDENT;
                }
                s << "if (";
                writeTypeCheck(s, argType, QLatin1String(PYTHON_ARG), alternativeNumericTypes == 1 || isPyInt(argType));
                s << ") {\n";
                {
                    Indentation indent(INDENT);
                    s << INDENT << "// " << func->signature() << Qt::endl;
                    writeArgumentConversion(s, argType, QLatin1String(CPP_ARG0),
                                            QLatin1String(PYTHON_ARG), metaClass,
                                            QString(), func->isUserAdded());

                    // If the function is user added, use the inject code
                    bool generateOperatorCode = true;
                    if (func->isUserAdded()) {
                        CodeSnipList snips = func->injectedCodeSnips();
                        if (!snips.isEmpty()) {
                            writeCodeSnips(s, snips, TypeSystem::CodeSnipPositionAny,
                                           TypeSystem::TargetLangCode, func,
                                           func->arguments().constLast());
                            generateOperatorCode = false;
                        }
                    }
                    if (generateOperatorCode) {
                        s << INDENT;
                        if (!func->isVoid())
                            s << func->type()->cppSignature() << " " << CPP_RETURN_VAR << " = ";
                        // expression
                        if (func->isPointerOperator())
                            s << '&';
                        s << CPP_SELF_VAR << ' ' << op << '(';
                        if (shouldDereferenceAbstractMetaTypePointer(argType))
                            s << '*';
                        s << CPP_ARG0 << ");\n";
                        s << INDENT << PYTHON_RETURN_VAR << " = ";
                        if (!func->isVoid())
                            writeToPythonConversion(s, func->type(), metaClass, QLatin1String(CPP_RETURN_VAR));
                        else
                            s << "Py_None;\n" << INDENT << "Py_INCREF(Py_None)";
                        s << ";\n";
                    }
                }
                s << INDENT << '}';
            }

            s << " else {\n";
            if (operatorId == QLatin1String("Py_EQ") || operatorId == QLatin1String("Py_NE")) {
                Indentation indent(INDENT);
                s << INDENT << PYTHON_RETURN_VAR << " = "
                  << (operatorId == QLatin1String("Py_EQ") ? "Py_False" : "Py_True") << ";\n";
                s << INDENT << "Py_INCREF(" << PYTHON_RETURN_VAR << ");\n";
            } else {
                Indentation indent(INDENT);
                s << INDENT << "goto " << baseName << "_RichComparison_TypeError;\n";
            }
            s << INDENT<< "}\n\n";

            s << INDENT << "break;\n";
        }
        s << INDENT << "default:\n";
        {
            Indentation indent(INDENT);
            s << INDENT << "// PYSIDE-74: By default, we redirect to object's tp_richcompare (which is `==`, `!=`).\n";
            s << INDENT << "return FallbackRichCompare(self, " << PYTHON_ARG << ", op);\n";
            s << INDENT << "goto " << baseName << "_RichComparison_TypeError;\n";
        }
    }
    s << INDENT<< "}\n\n";

    s << INDENT << "if (" << PYTHON_RETURN_VAR << " && !PyErr_Occurred())\n";
    {
        Indentation indent(INDENT);
        s << INDENT << "return " << PYTHON_RETURN_VAR << ";\n";
    }
    s << INDENT << baseName << "_RichComparison_TypeError:\n";
    s << INDENT << "PyErr_SetString(PyExc_NotImplementedError, \"operator not implemented.\");\n";
    s << INDENT << returnStatement(m_currentErrorCode) << Qt::endl << Qt::endl;
    s<< "}\n\n";
}

void CppGenerator::writeMethodDefinitionEntry(QTextStream &s, const AbstractMetaFunctionList &overloads)
{
    Q_ASSERT(!overloads.isEmpty());
    OverloadData overloadData(overloads, this);
    bool usePyArgs = pythonFunctionWrapperUsesListOfArguments(overloadData);
    const AbstractMetaFunction *func = overloadData.referenceFunction();
    int min = overloadData.minArgs();
    int max = overloadData.maxArgs();

    s << '"' << func->name() << "\", reinterpret_cast<PyCFunction>("
        << cpythonFunctionName(func) << "), ";
    if ((min == max) && (max < 2) && !usePyArgs) {
        if (max == 0)
            s << "METH_NOARGS";
        else
            s << "METH_O";
    } else {
        s << "METH_VARARGS";
        if (overloadData.hasArgumentWithDefaultValue())
            s << "|METH_KEYWORDS";
    }
    // METH_STATIC causes a crash when used for global functions (also from
    // invisible namespaces).
    auto ownerClass = func->ownerClass();
    if (ownerClass
        && !invisibleTopNamespaces().contains(const_cast<AbstractMetaClass *>(ownerClass))
        && overloadData.hasStaticFunction()) {
        s << "|METH_STATIC";
    }
}

void CppGenerator::writeMethodDefinition(QTextStream &s, const AbstractMetaFunctionList &overloads)
{
    Q_ASSERT(!overloads.isEmpty());
    const AbstractMetaFunction *func = overloads.constFirst();
    if (m_tpFuncs.contains(func->name()))
        return;

    s << INDENT;
    if (OverloadData::hasStaticAndInstanceFunctions(overloads)) {
        s << cpythonMethodDefinitionName(func);
    } else {
        s << '{';
        writeMethodDefinitionEntry(s, overloads);
        s << '}';
    }
    s << ',' << Qt::endl;
}

void CppGenerator::writeSignatureInfo(QTextStream &s, const AbstractMetaFunctionList &overloads)
{
    OverloadData overloadData(overloads, this);
    const AbstractMetaFunction *rfunc = overloadData.referenceFunction();
    QString funcName = fullPythonFunctionName(rfunc);

    int idx = overloads.length() - 1;
    bool multiple = idx > 0;

    for (const AbstractMetaFunction *f : overloads) {
        QStringList args;
        // PYSIDE-1328: `self`-ness cannot be computed in Python because there are mixed cases.
        // Toplevel functions like `PySide2.QtCore.QEnum` are always self-less.
        if (!(f->isStatic()) && f->ownerClass())
            args << QLatin1String("self");
        const AbstractMetaArgumentList &arguments = f->arguments();
        for (const AbstractMetaArgument *arg : arguments)  {
            const auto *metaType = arg->type();
            if (auto viewOn = metaType->viewOn())
                metaType = viewOn;
            QString strArg = metaType->pythonSignature();
            if (!arg->defaultValueExpression().isEmpty()) {
                strArg += QLatin1Char('=');
                QString e = arg->defaultValueExpression();
                e.replace(QLatin1String("::"), QLatin1String("."));
                strArg += e;
            }
            args << arg->name() + QLatin1Char(':') + strArg;
        }
        // mark the multiple signatures as such, to make it easier to generate different code
        if (multiple)
            s << idx-- << ':';
        s << funcName << '(' << args.join(QLatin1Char(',')) << ')';
        if (!f->isVoid())
            s << "->" << f->type()->pythonSignature();
        s << Qt::endl;
    }
}

void CppGenerator::writeEnumsInitialization(QTextStream &s, AbstractMetaEnumList &enums)
{
    if (enums.isEmpty())
        return;
    s << INDENT << "// Initialization of enums.\n\n";
    for (const AbstractMetaEnum *cppEnum : qAsConst(enums)) {
        if (cppEnum->isPrivate())
            continue;
        writeEnumInitialization(s, cppEnum);
    }
}

static QString mangleName(QString name)
{
    if (   name == QLatin1String("None")
        || name == QLatin1String("False")
        || name == QLatin1String("True"))
        name += QLatin1Char('_');
    return name;
}

void CppGenerator::writeEnumInitialization(QTextStream &s, const AbstractMetaEnum *cppEnum)
{
    const AbstractMetaClass *enclosingClass = cppEnum->targetLangEnclosingClass();
    bool hasUpperEnclosingClass = enclosingClass && enclosingClass->targetLangEnclosingClass() != nullptr;
    const EnumTypeEntry *enumTypeEntry = cppEnum->typeEntry();
    QString enclosingObjectVariable;
    if (enclosingClass)
        enclosingObjectVariable = cpythonTypeName(enclosingClass);
    else if (hasUpperEnclosingClass)
        enclosingObjectVariable = QLatin1String("enclosingClass");
    else
        enclosingObjectVariable = QLatin1String("module");

    s << INDENT << "// Initialization of ";
    s << (cppEnum->isAnonymous() ? "anonymous enum identified by enum value" : "enum");
    s << " '" << cppEnum->name() << "'.\n";

    QString enumVarTypeObj;
    if (!cppEnum->isAnonymous()) {
        int packageLevel = packageName().count(QLatin1Char('.')) + 1;
        FlagsTypeEntry *flags = enumTypeEntry->flags();
        if (flags) {
            // The following could probably be made nicer:
            // We need 'flags->flagsName()' with the full module/class path.
            QString fullPath = getClassTargetFullName(cppEnum);
            fullPath.truncate(fullPath.lastIndexOf(QLatin1Char('.')) + 1);
            s << INDENT << cpythonTypeNameExt(flags) << " = PySide::QFlags::create(\""
                << packageLevel << ':' << fullPath << flags->flagsName() << "\", "
                << cpythonEnumName(cppEnum) << "_number_slots);\n";
        }

        enumVarTypeObj = cpythonTypeNameExt(enumTypeEntry);

        s << INDENT << enumVarTypeObj << " = Shiboken::Enum::";
        s << ((enclosingClass || hasUpperEnclosingClass) ? "createScopedEnum" : "createGlobalEnum");
        s << '(' << enclosingObjectVariable << ',' << Qt::endl;
        {
            Indentation indent(INDENT);
            s << INDENT << '"' << cppEnum->name() << "\",\n";
            s << INDENT << '"' << packageLevel << ':' << getClassTargetFullName(cppEnum) << "\",\n";
            s << INDENT << '"' << (cppEnum->enclosingClass() ? (cppEnum->enclosingClass()->qualifiedCppName() + QLatin1String("::")) : QString());
            s << cppEnum->name() << '"';
            if (flags)
                s << ',' << Qt::endl << INDENT << cpythonTypeNameExt(flags);
            s << ");\n";
        }
        s << INDENT << "if (!" << cpythonTypeNameExt(cppEnum->typeEntry()) << ")\n";
        {
            Indentation indent(INDENT);
            s << INDENT << returnStatement(m_currentErrorCode) << Qt::endl << Qt::endl;
        }
    }

    const AbstractMetaEnumValueList &enumValues = cppEnum->values();
    for (const AbstractMetaEnumValue *enumValue : enumValues) {
        if (enumTypeEntry->isEnumValueRejected(enumValue->name()))
            continue;

        QString enumValueText;
        if (!avoidProtectedHack() || !cppEnum->isProtected()) {
            enumValueText = QLatin1String("(long) ");
            if (cppEnum->enclosingClass())
                enumValueText += cppEnum->enclosingClass()->qualifiedCppName() + QLatin1String("::");
            // Fully qualify the value which is required for C++ 11 enum classes.
            if (!cppEnum->isAnonymous())
                enumValueText += cppEnum->name() + QLatin1String("::");
            enumValueText += enumValue->name();
        } else {
            enumValueText += enumValue->value().toString();
        }

        switch (cppEnum->enumKind()) {
        case AnonymousEnum:
            if (enclosingClass || hasUpperEnclosingClass) {
                s << INDENT << "{\n";
                {
                    Indentation indent(INDENT);
                    s << INDENT << "PyObject *anonEnumItem = PyInt_FromLong(" << enumValueText << ");\n";
                    s << INDENT << "if (PyDict_SetItemString(reinterpret_cast<PyTypeObject *>(reinterpret_cast<SbkObjectType *>(" << enclosingObjectVariable
                        << "))->tp_dict, \"" << mangleName(enumValue->name()) << "\", anonEnumItem) < 0)\n";
                    {
                        Indentation indent(INDENT);
                        s << INDENT << returnStatement(m_currentErrorCode) << Qt::endl;
                    }
                    s << INDENT << "Py_DECREF(anonEnumItem);\n";
                }
                s << INDENT << "}\n";
            } else {
                s << INDENT << "if (PyModule_AddIntConstant(module, \"" << mangleName(enumValue->name()) << "\", ";
                s << enumValueText << ") < 0)\n";
                {
                    Indentation indent(INDENT);
                    s << INDENT << returnStatement(m_currentErrorCode) << Qt::endl;
                }
            }
            break;
        case CEnum: {
            s << INDENT << "if (!Shiboken::Enum::";
            s << ((enclosingClass || hasUpperEnclosingClass) ? "createScopedEnumItem" : "createGlobalEnumItem");
            s << '(' << enumVarTypeObj << ',' << Qt::endl;
            Indentation indent(INDENT);
            s << INDENT << enclosingObjectVariable << ", \"" << mangleName(enumValue->name()) << "\", ";
            s << enumValueText << "))\n";
            s << INDENT << returnStatement(m_currentErrorCode) << Qt::endl;
        }
            break;
        case EnumClass: {
            s << INDENT << "if (!Shiboken::Enum::createScopedEnumItem("
                << enumVarTypeObj << ',' << Qt::endl;
            Indentation indent(INDENT);
            s << INDENT << enumVarTypeObj<< ", \"" << mangleName(enumValue->name()) << "\", "
               << enumValueText << "))\n"
               << INDENT << returnStatement(m_currentErrorCode) << Qt::endl;
        }
            break;
        }
    }

    writeEnumConverterInitialization(s, cppEnum);

    s << INDENT << "// End of '" << cppEnum->name() << "' enum";
    if (cppEnum->typeEntry()->flags())
        s << "/flags";
    s << '.' << Qt::endl << Qt::endl;
}

void CppGenerator::writeSignalInitialization(QTextStream &s, const AbstractMetaClass *metaClass)
{
    // Try to check something and print some warnings
    const AbstractMetaFunctionList &signalFuncs = metaClass->cppSignalFunctions();
    for (const AbstractMetaFunction *cppSignal : signalFuncs) {
        if (cppSignal->declaringClass() != metaClass)
            continue;
        const AbstractMetaArgumentList &arguments = cppSignal->arguments();
        for (AbstractMetaArgument *arg : arguments) {
            AbstractMetaType *metaType = arg->type();
            const QByteArray origType =
                QMetaObject::normalizedType(qPrintable(metaType->originalTypeDescription()));
            const QByteArray cppSig =
                QMetaObject::normalizedType(qPrintable(metaType->cppSignature()));
            if ((origType != cppSig) && (!metaType->isFlags())) {
                qCWarning(lcShiboken).noquote().nospace()
                    << "Typedef used on signal " << metaClass->qualifiedCppName() << "::"
                    << cppSignal->signature();
                }
        }
    }

    s << INDENT << "PySide::Signal::registerSignals(" << cpythonTypeName(metaClass) << ", &::"
                << metaClass->qualifiedCppName() << "::staticMetaObject);\n";
}

void CppGenerator::writeFlagsToLong(QTextStream &s, const AbstractMetaEnum *cppEnum)
{
    FlagsTypeEntry *flagsEntry = cppEnum->typeEntry()->flags();
    if (!flagsEntry)
        return;
    s << "static PyObject *" << cpythonEnumName(cppEnum) << "_long(PyObject *self)\n";
    s << "{\n";
    s << INDENT << "int val;\n";
    AbstractMetaType *flagsType = buildAbstractMetaTypeFromTypeEntry(flagsEntry);
    s << INDENT << cpythonToCppConversionFunction(flagsType) << "self, &val);\n";
    s << INDENT << "return Shiboken::Conversions::copyToPython(Shiboken::Conversions::PrimitiveTypeConverter<int>(), &val);\n";
    s << "}\n";
}

void CppGenerator::writeFlagsNonZero(QTextStream &s, const AbstractMetaEnum *cppEnum)
{
    FlagsTypeEntry *flagsEntry = cppEnum->typeEntry()->flags();
    if (!flagsEntry)
        return;
    s << "static int " << cpythonEnumName(cppEnum) << "__nonzero(PyObject *self)\n";
    s << "{\n";

    s << INDENT << "int val;\n";
    AbstractMetaType *flagsType = buildAbstractMetaTypeFromTypeEntry(flagsEntry);
    s << INDENT << cpythonToCppConversionFunction(flagsType) << "self, &val);\n";
    s << INDENT << "return val != 0;\n";
    s << "}\n";
}

void CppGenerator::writeFlagsMethods(QTextStream &s, const AbstractMetaEnum *cppEnum)
{
    writeFlagsBinaryOperator(s, cppEnum, QLatin1String("and"), QLatin1String("&"));
    writeFlagsBinaryOperator(s, cppEnum, QLatin1String("or"), QLatin1String("|"));
    writeFlagsBinaryOperator(s, cppEnum, QLatin1String("xor"), QLatin1String("^"));

    writeFlagsUnaryOperator(s, cppEnum, QLatin1String("invert"), QLatin1String("~"));
    writeFlagsToLong(s, cppEnum);
    writeFlagsNonZero(s, cppEnum);

    s << Qt::endl;
}

void CppGenerator::writeFlagsNumberMethodsDefinition(QTextStream &s, const AbstractMetaEnum *cppEnum)
{
    QString cpythonName = cpythonEnumName(cppEnum);

    s << "static PyType_Slot " << cpythonName << "_number_slots[] = {\n";
    s << INDENT << "{Py_nb_bool,    reinterpret_cast<void *>(" << cpythonName << "__nonzero)},\n";
    s << INDENT << "{Py_nb_invert,  reinterpret_cast<void *>(" << cpythonName << "___invert__)},\n";
    s << INDENT << "{Py_nb_and,     reinterpret_cast<void *>(" << cpythonName  << "___and__)},\n";
    s << INDENT << "{Py_nb_xor,     reinterpret_cast<void *>(" << cpythonName  << "___xor__)},\n";
    s << INDENT << "{Py_nb_or,      reinterpret_cast<void *>(" << cpythonName  << "___or__)},\n";
    s << INDENT << "{Py_nb_int,     reinterpret_cast<void *>(" << cpythonName << "_long)},\n";
    s << INDENT << "{Py_nb_index,   reinterpret_cast<void *>(" << cpythonName << "_long)},\n";
    s << INDENT << "{0, " << NULL_PTR << "} // sentinel\n";
    s << "};\n\n";
}

void CppGenerator::writeFlagsNumberMethodsDefinitions(QTextStream &s, const AbstractMetaEnumList &enums)
{
    for (AbstractMetaEnum *e : enums) {
        if (!e->isAnonymous() && !e->isPrivate() && e->typeEntry()->flags()) {
            writeFlagsMethods(s, e);
            writeFlagsNumberMethodsDefinition(s, e);
            s << '\n';
        }
    }
}

void CppGenerator::writeFlagsBinaryOperator(QTextStream &s, const AbstractMetaEnum *cppEnum,
                                            const QString &pyOpName, const QString &cppOpName)
{
    FlagsTypeEntry *flagsEntry = cppEnum->typeEntry()->flags();
    Q_ASSERT(flagsEntry);

    s << "PyObject *" << cpythonEnumName(cppEnum) << "___" << pyOpName
        << "__(PyObject *self, PyObject *" << PYTHON_ARG << ")\n{\n";

    AbstractMetaType *flagsType = buildAbstractMetaTypeFromTypeEntry(flagsEntry);
    s << INDENT << "::" << flagsEntry->originalName() << " cppResult, " << CPP_SELF_VAR << ", cppArg;\n";
    s << INDENT << CPP_SELF_VAR << " = static_cast<::" << flagsEntry->originalName()
        << ">(int(PyLong_AsLong(self)));\n";
    s << INDENT << "cppArg = static_cast<" << flagsEntry->originalName() << ">(int(PyLong_AsLong("
        << PYTHON_ARG << ")));\n\n";
    s << INDENT << "cppResult = " << CPP_SELF_VAR << " " << cppOpName << " cppArg;\n";
    s << INDENT << "return ";
    writeToPythonConversion(s, flagsType, nullptr, QLatin1String("cppResult"));
    s << ";\n";
    s<< "}\n\n";
}

void CppGenerator::writeFlagsUnaryOperator(QTextStream &s, const AbstractMetaEnum *cppEnum,
                                           const QString &pyOpName,
                                           const QString &cppOpName, bool boolResult)
{
    FlagsTypeEntry *flagsEntry = cppEnum->typeEntry()->flags();
    Q_ASSERT(flagsEntry);

    s << "PyObject *" << cpythonEnumName(cppEnum) << "___" << pyOpName
        << "__(PyObject *self, PyObject *" << PYTHON_ARG << ")\n{\n";

    AbstractMetaType *flagsType = buildAbstractMetaTypeFromTypeEntry(flagsEntry);
    s << INDENT << "::" << flagsEntry->originalName() << " " << CPP_SELF_VAR << ";\n";
    s << INDENT << cpythonToCppConversionFunction(flagsType) << "self, &" << CPP_SELF_VAR << ");\n";
    s << INDENT;
    if (boolResult)
        s << "bool";
    else
        s << "::" << flagsEntry->originalName();
    s << " cppResult = " << cppOpName << CPP_SELF_VAR << ";\n";
    s << INDENT << "return ";
    if (boolResult)
        s << "PyBool_FromLong(cppResult)";
    else
        writeToPythonConversion(s, flagsType, nullptr, QLatin1String("cppResult"));
    s << ";\n";
    s<< "}\n\n";
}

QString CppGenerator::getSimpleClassInitFunctionName(const AbstractMetaClass *metaClass) const
{
    QString initFunctionName;
    // Disambiguate namespaces per module to allow for extending them.
    if (metaClass->isNamespace())
        initFunctionName += moduleName();
    initFunctionName += metaClass->qualifiedCppName();
    initFunctionName.replace(QLatin1String("::"), QLatin1String("_"));
    return initFunctionName;
}

QString CppGenerator::getInitFunctionName(const GeneratorContext &context) const
{
    return !context.forSmartPointer()
        ? getSimpleClassInitFunctionName(context.metaClass())
        : getFilteredCppSignatureString(context.preciseType()->cppSignature());
}

void CppGenerator::writeSignatureStrings(QTextStream &s,
                                         QTextStream &signatureStream,
                                         const QString &arrayName,
                                         const char *comment) const
{
    s << "// The signatures string for the " << comment << ".\n";
    s << "// Multiple signatures have their index \"n:\" in front.\n";
    s << "static const char *" << arrayName << "_SignatureStrings[] = {\n";
    QString line;
    while (signatureStream.readLineInto(&line)) {
        // must anything be escaped?
        if (line.contains(QLatin1Char('"')) || line.contains(QLatin1Char('\\')))
            s << INDENT << "R\"CPP(" << line << ")CPP\",\n";
        else
            s << INDENT << '"' << line << "\",\n";
    }
    s << INDENT << NULL_PTR << "}; // Sentinel\n\n";
}

void CppGenerator::writeClassRegister(QTextStream &s,
                                      const AbstractMetaClass *metaClass,
                                      const GeneratorContext &classContext,
                                      QTextStream &signatureStream)
{
    const ComplexTypeEntry *classTypeEntry = metaClass->typeEntry();

    const AbstractMetaClass *enc = metaClass->targetLangEnclosingClass();
    QString enclosingObjectVariable = enc ? QLatin1String("enclosingClass") : QLatin1String("module");

    QString pyTypeName = cpythonTypeName(metaClass);
    QString initFunctionName = getInitFunctionName(classContext);

    // PYSIDE-510: Create a signatures string for the introspection feature.
    writeSignatureStrings(s, signatureStream, initFunctionName, "functions");
    s << "void init_" << initFunctionName;
    s << "(PyObject *" << enclosingObjectVariable << ")\n{\n";

    // Multiple inheritance
    QString pyTypeBasesVariable = chopType(pyTypeName) + QLatin1String("_Type_bases");
    const AbstractMetaClassList baseClasses = getBaseClasses(metaClass);
    if (metaClass->baseClassNames().size() > 1) {
        s << INDENT << "PyObject *" << pyTypeBasesVariable
            << " = PyTuple_Pack(" << baseClasses.size() << ',' << Qt::endl;
        Indentation indent(INDENT);
        for (int i = 0, size = baseClasses.size(); i < size; ++i) {
            if (i)
                s << ",\n";
            s << INDENT << "reinterpret_cast<PyObject *>("
                << cpythonTypeNameExt(baseClasses.at(i)->typeEntry()) << ')';
        }
        s << ");\n\n";
    }

    // Create type and insert it in the module or enclosing class.
    const QString typePtr = QLatin1String("_") + chopType(pyTypeName)
        + QLatin1String("_Type");

    s << INDENT << typePtr << " = Shiboken::ObjectType::introduceWrapperType(\n";
    {
        Indentation indent(INDENT);
        // 1:enclosingObject
        s << INDENT << enclosingObjectVariable << ",\n";
        QString typeName;
        if (!classContext.forSmartPointer())
            typeName = metaClass->name();
        else
            typeName = classContext.preciseType()->cppSignature();

        // 2:typeName
        s << INDENT << "\"" << typeName << "\",\n";

        // 3:originalName
        s << INDENT << "\"";
        if (!classContext.forSmartPointer()) {
            s << metaClass->qualifiedCppName();
            if (isObjectType(classTypeEntry))
                s << '*';
        } else {
            s << classContext.preciseType()->cppSignature();
        }

        s << "\",\n";
        // 4:typeSpec
        s << INDENT << '&' << chopType(pyTypeName) << "_spec,\n";

        // 5:cppObjDtor
        s << INDENT;
        if (!metaClass->isNamespace() && !metaClass->hasPrivateDestructor()) {
            QString dtorClassName = metaClass->qualifiedCppName();
            if (((avoidProtectedHack() && metaClass->hasProtectedDestructor()) || classTypeEntry->isValue())
                && classContext.useWrapper()) {
                dtorClassName = classContext.wrapperName();
            }
            if (classContext.forSmartPointer())
                dtorClassName = classContext.smartPointerWrapperName();

            s << "&Shiboken::callCppDestructor< ::" << dtorClassName << " >,\n";
        } else {
            s << "0,\n";
        }

        // 6:baseType: Find a type that is not disabled.
        auto base = metaClass->isNamespace()
            ? metaClass->extendedNamespace() : metaClass->baseClass();
        if (!metaClass->isNamespace()) {
            for (; base != nullptr; base = base->baseClass()) {
                const auto ct = base->typeEntry()->codeGeneration();
                if (ct == TypeEntry::GenerateCode || ct == TypeEntry::GenerateForSubclass)
                    break;
            }
        }
        if (base) {
            s << INDENT << "reinterpret_cast<SbkObjectType *>("
                << cpythonTypeNameExt(base->typeEntry()) << "),\n";
        } else {
            s << INDENT << "0,\n";
        }

        // 7:baseTypes
        if (metaClass->baseClassNames().size() > 1)
            s << INDENT << pyTypeBasesVariable << ',' << Qt::endl;
        else
            s << INDENT << "0,\n";

        // 8:wrapperflags
        QByteArrayList wrapperFlags;
        if (enc)
            wrapperFlags.append(QByteArrayLiteral("Shiboken::ObjectType::WrapperFlags::InnerClass"));
        if (metaClass->deleteInMainThread())
            wrapperFlags.append(QByteArrayLiteral("Shiboken::ObjectType::WrapperFlags::DeleteInMainThread"));
        if (wrapperFlags.isEmpty())
            s << INDENT << '0';
        else
            s << INDENT << wrapperFlags.join(" | ");
    }
    s << INDENT << ");\n";
    s << INDENT << Qt::endl;

    s << INDENT << "auto pyType = reinterpret_cast<PyTypeObject *>(" << typePtr << ");\n";
    s << INDENT << "InitSignatureStrings(pyType, " << initFunctionName << "_SignatureStrings);\n";

    if (usePySideExtensions())
        s << INDENT << "SbkObjectType_SetPropertyStrings(reinterpret_cast<PyTypeObject *>(" << typePtr << "), "
                    << chopType(pyTypeName) << "_PropertyStrings);\n";

    if (!classContext.forSmartPointer())
        s << INDENT << cpythonTypeNameExt(classTypeEntry) << Qt::endl;
    else
        s << INDENT << cpythonTypeNameExt(classContext.preciseType()) << Qt::endl;
    s << INDENT << "    = reinterpret_cast<PyTypeObject *>(" << pyTypeName << ");\n";
    s << Qt::endl;

    // Register conversions for the type.
    writeConverterRegister(s, metaClass, classContext);
    s << Qt::endl;

    // class inject-code target/beginning
    if (!classTypeEntry->codeSnips().isEmpty()) {
        writeClassCodeSnips(s, classTypeEntry->codeSnips(),
                            TypeSystem::CodeSnipPositionBeginning, TypeSystem::TargetLangCode,
                            classContext);
        s << Qt::endl;
    }

    // Fill multiple inheritance data, if needed.
    const AbstractMetaClass *miClass = getMultipleInheritingClass(metaClass);
    if (miClass) {
        s << INDENT << "MultipleInheritanceInitFunction func = ";
        if (miClass == metaClass) {
            s << multipleInheritanceInitializerFunctionName(miClass) << ";\n";
        } else {
            s << "Shiboken::ObjectType::getMultipleInheritanceFunction(reinterpret_cast<SbkObjectType *>(";
            s << cpythonTypeNameExt(miClass->typeEntry()) << "));\n";
        }
        s << INDENT << "Shiboken::ObjectType::setMultipleInheritanceFunction(";
        s << cpythonTypeName(metaClass) << ", func);\n";
        s << INDENT << "Shiboken::ObjectType::setCastFunction(" << cpythonTypeName(metaClass);
        s << ", &" << cpythonSpecialCastFunctionName(metaClass) << ");\n";
    }

    // Set typediscovery struct or fill the struct of another one
    if (metaClass->isPolymorphic() && metaClass->baseClass()) {
        s << INDENT << "Shiboken::ObjectType::setTypeDiscoveryFunctionV2(" << cpythonTypeName(metaClass);
        s << ", &" << cpythonBaseName(metaClass) << "_typeDiscovery);\n\n";
    }

    AbstractMetaEnumList classEnums = metaClass->enums();
    metaClass->getEnumsFromInvisibleNamespacesToBeGenerated(&classEnums);

    ErrorCode errorCode(QString::fromLatin1(""));
    writeEnumsInitialization(s, classEnums);

    if (metaClass->hasSignals())
        writeSignalInitialization(s, metaClass);

    // Write static fields
    const AbstractMetaFieldList &fields = metaClass->fields();
    for (const AbstractMetaField *field : fields) {
        if (!field->isStatic())
            continue;
        s << INDENT << QLatin1String("PyDict_SetItemString(reinterpret_cast<PyTypeObject *>(") + cpythonTypeName(metaClass) + QLatin1String(")->tp_dict, \"");
        s << field->name() << "\", ";
        writeToPythonConversion(s, field->type(), metaClass, metaClass->qualifiedCppName() + QLatin1String("::") + field->name());
        s << ");\n";
    }
    s << Qt::endl;

    // class inject-code target/end
    if (!classTypeEntry->codeSnips().isEmpty()) {
        s << Qt::endl;
        writeClassCodeSnips(s, classTypeEntry->codeSnips(),
                            TypeSystem::CodeSnipPositionEnd, TypeSystem::TargetLangCode,
                            classContext);
    }

    if (usePySideExtensions()) {
        if (avoidProtectedHack() && classContext.useWrapper())
            s << INDENT << classContext.wrapperName() << "::pysideInitQtMetaTypes();\n";
        else
            writeInitQtMetaTypeFunctionBody(s, classContext);
    }

    if (usePySideExtensions() && metaClass->isQObject()) {
        s << INDENT << "Shiboken::ObjectType::setSubTypeInitHook(" << pyTypeName << ", &PySide::initQObjectSubType);\n";
        s << INDENT << "PySide::initDynamicMetaObject(" << pyTypeName << ", &::" << metaClass->qualifiedCppName()
          << "::staticMetaObject, sizeof(";
        if (shouldGenerateCppWrapper(metaClass))
            s << wrapperName(metaClass);
        else
            s << "::" << metaClass->qualifiedCppName();
        s << "));\n";
    }

    s << "}\n";
}

void CppGenerator::writeInitQtMetaTypeFunctionBody(QTextStream &s, const GeneratorContext &context) const
{
    const AbstractMetaClass *metaClass = context.metaClass();
    // Gets all class name variants used on different possible scopes
    QStringList nameVariants;
    if (!context.forSmartPointer())
        nameVariants << metaClass->name();
    else
        nameVariants << context.preciseType()->cppSignature();

    const AbstractMetaClass *enclosingClass = metaClass->enclosingClass();
    while (enclosingClass) {
        if (enclosingClass->typeEntry()->generateCode())
            nameVariants << (enclosingClass->name() + QLatin1String("::") + nameVariants.constLast());
        enclosingClass = enclosingClass->enclosingClass();
    }

    QString className;
    if (!context.forSmartPointer())
        className = metaClass->qualifiedCppName();
    else
        className = context.preciseType()->cppSignature();

    if (!metaClass->isNamespace() && !metaClass->isAbstract())  {
        // Qt metatypes are registered only on their first use, so we do this now.
        bool canBeValue = false;
        if (!isObjectType(metaClass)) {
            // check if there's a empty ctor
            const AbstractMetaFunctionList &funcs = metaClass->functions();
            for (AbstractMetaFunction *func : funcs) {
                if (func->isConstructor() && !func->arguments().count()) {
                    canBeValue = true;
                    break;
                }
            }
        }

        if (canBeValue) {
            for (const QString &name : qAsConst(nameVariants)) {
                if (name == QLatin1String("iterator")) {
                    qCWarning(lcShiboken).noquote().nospace()
                         << QString::fromLatin1("%1:%2 FIXME:\n"
                                                "    The code tried to qRegisterMetaType the unqualified name "
                                                "'iterator'. This is currently fixed by a hack(ct) and needs improvement!")
                                                .arg(QFile::decodeName(__FILE__)).arg(__LINE__);
                    continue;
                }
                s << INDENT << "qRegisterMetaType< ::" << className << " >(\"" << name << "\");\n";
            }
        }
    }

    for (AbstractMetaEnum *metaEnum : metaClass->enums()) {
        if (!metaEnum->isPrivate() && !metaEnum->isAnonymous()) {
            for (const QString &name : qAsConst(nameVariants))
                s << INDENT << "qRegisterMetaType< ::" << metaEnum->typeEntry()->qualifiedCppName() << " >(\"" << name << "::" << metaEnum->name() << "\");\n";

            if (metaEnum->typeEntry()->flags()) {
                QString n = metaEnum->typeEntry()->flags()->originalName();
                s << INDENT << "qRegisterMetaType< ::" << n << " >(\"" << n << "\");\n";
            }
        }
    }
}

void CppGenerator::writeTypeDiscoveryFunction(QTextStream &s, const AbstractMetaClass *metaClass)
{
    QString polymorphicExpr = metaClass->typeEntry()->polymorphicIdValue();

    s << "static void *" << cpythonBaseName(metaClass) << "_typeDiscovery(void *cptr, SbkObjectType *instanceType)\n{\n";

    if (!polymorphicExpr.isEmpty()) {
        polymorphicExpr = polymorphicExpr.replace(QLatin1String("%1"),
                                                  QLatin1String(" reinterpret_cast< ::")
                                                  + metaClass->qualifiedCppName()
                                                  + QLatin1String(" *>(cptr)"));
        s << INDENT << " if (" << polymorphicExpr << ")\n";
        {
            Indentation indent(INDENT);
            s << INDENT << "return cptr;\n";
        }
    } else if (metaClass->isPolymorphic()) {
        const AbstractMetaClassList &ancestors = getAllAncestors(metaClass);
        for (AbstractMetaClass *ancestor : ancestors) {
            if (ancestor->baseClass())
                continue;
            if (ancestor->isPolymorphic()) {
                s << INDENT << "if (instanceType == reinterpret_cast<SbkObjectType *>(Shiboken::SbkType< ::"
                            << ancestor->qualifiedCppName() << " >()))\n";
                Indentation indent(INDENT);
                s << INDENT << "return dynamic_cast< ::" << metaClass->qualifiedCppName()
                            << " *>(reinterpret_cast< ::"<< ancestor->qualifiedCppName() << " *>(cptr));\n";
            } else {
                qCWarning(lcShiboken).noquote().nospace()
                    << metaClass->qualifiedCppName() << " inherits from a non polymorphic type ("
                    << ancestor->qualifiedCppName() << "), type discovery based on RTTI is "
                       "impossible, write a polymorphic-id-expression for this type.";
            }

        }
    }
    s << INDENT << "return {};\n";
    s << "}\n\n";
}

QString CppGenerator::writeSmartPointerGetterCast()
{
    return QLatin1String("const_cast<char *>(")
           + QLatin1String(SMART_POINTER_GETTER) + QLatin1Char(')');
}

void CppGenerator::writeSetattroDefinition(QTextStream &s, const AbstractMetaClass *metaClass) const
{
    s << "static int " << ShibokenGenerator::cpythonSetattroFunctionName(metaClass)
        << "(PyObject *self, PyObject *name, PyObject *value)\n{\n";
    if (wrapperDiagnostics()) {
        s << INDENT << R"(std::cerr << __FUNCTION__ << ' ' << Shiboken::debugPyObject(name)
        << ' ' << Shiboken::debugPyObject(value) << '\n';)" << '\n';
    }
}

inline void CppGenerator::writeSetattroDefaultReturn(QTextStream &s) const
{
    s << INDENT << "return PyObject_GenericSetAttr(self, name, value);\n}\n\n";
}

void CppGenerator::writeSetattroFunction(QTextStream &s, AttroCheck attroCheck,
                                         const GeneratorContext &context)
{
    Q_ASSERT(!context.forSmartPointer());
    const AbstractMetaClass *metaClass = context.metaClass();
    writeSetattroDefinition(s, metaClass);

    // PYSIDE-1019: Switch tp_dict before doing tp_setattro.
    if (usePySideExtensions())
        s << INDENT << "PySide::Feature::Select(self);\n";

    // PYSIDE-803: Detect duck-punching; clear cache if a method is set.
    if (attroCheck.testFlag(AttroCheckFlag::SetattroMethodOverride)
            && context.useWrapper()) {
        s << INDENT << "if (value && PyCallable_Check(value)) {\n";
        s << INDENT << "    auto plain_inst = " << cpythonWrapperCPtr(metaClass, QLatin1String("self")) << ";\n";
        s << INDENT << "    auto inst = dynamic_cast<" << context.wrapperName() << " *>(plain_inst);\n";
        s << INDENT << "    if (inst)\n";
        s << INDENT << "        inst->resetPyMethodCache();\n";
        s << INDENT << "}\n";
    }
    if (attroCheck.testFlag(AttroCheckFlag::SetattroQObject)) {
        s << INDENT << "Shiboken::AutoDecRef pp(reinterpret_cast<PyObject *>(PySide::Property::getObject(self, name)));\n";
        s << INDENT << "if (!pp.isNull())\n";
        Indentation indent(INDENT);
        s << INDENT << "return PySide::Property::setValue(reinterpret_cast<PySideProperty *>(pp.object()), self, value);\n";
    }

    if (attroCheck.testFlag(AttroCheckFlag::SetattroUser)) {
        auto func = AbstractMetaClass::queryFirstFunction(metaClass->functions(),
                                                          AbstractMetaClass::SetAttroFunction);
        Q_ASSERT(func);
        s << INDENT << "{\n";
        {
            Indentation indent(INDENT);
            s << INDENT << "auto " << CPP_SELF_VAR << " = "
                << cpythonWrapperCPtr(metaClass, QLatin1String("self")) << ";\n";
            writeClassCodeSnips(s, func->injectedCodeSnips(), TypeSystem::CodeSnipPositionAny,
                                TypeSystem::TargetLangCode, context);
        }
        s << INDENT << "}\n";
    }

    writeSetattroDefaultReturn(s);
}

void CppGenerator::writeSmartPointerSetattroFunction(QTextStream &s, const GeneratorContext &context)
{
    Q_ASSERT(context.forSmartPointer());
    writeSetattroDefinition(s, context.metaClass());
    s << INDENT << "// Try to find the 'name' attribute, by retrieving the PyObject for the corresponding C++ object held by the smart pointer.\n";
    s << INDENT << "PyObject *rawObj = PyObject_CallMethod(self, "
      << writeSmartPointerGetterCast() << ", 0);\n";
    s << INDENT << "if (rawObj) {\n";
    {
        Indentation indent(INDENT);
        s << INDENT << "int hasAttribute = PyObject_HasAttr(rawObj, name);\n";
        s << INDENT << "if (hasAttribute) {\n";
        {
            Indentation indent(INDENT);
            s << INDENT << "return PyObject_GenericSetAttr(rawObj, name, value);\n";
        }
        s << INDENT << "}\n";
        s << INDENT << "Py_DECREF(rawObj);\n";
    }
    s << INDENT << "}\n";
    writeSetattroDefaultReturn(s);
}

void CppGenerator::writeGetattroDefinition(QTextStream &s, const AbstractMetaClass *metaClass)
{
    s << "static PyObject *" << cpythonGetattroFunctionName(metaClass)
        << "(PyObject *self, PyObject *name)\n{\n";
}

QString CppGenerator::qObjectGetAttroFunction() const
{
    static QString result;
    if (result.isEmpty()) {
        AbstractMetaClass *qobjectClass = AbstractMetaClass::findClass(classes(), qObjectT());
        Q_ASSERT(qobjectClass);
        result = QLatin1String("PySide::getMetaDataFromQObject(")
                 + cpythonWrapperCPtr(qobjectClass, QLatin1String("self"))
                 + QLatin1String(", self, name)");
    }
    return result;
}

void CppGenerator::writeGetattroFunction(QTextStream &s, AttroCheck attroCheck,
                                         const GeneratorContext &context)
{
    Q_ASSERT(!context.forSmartPointer());
    const AbstractMetaClass *metaClass = context.metaClass();
    writeGetattroDefinition(s, metaClass);

    // PYSIDE-1019: Switch tp_dict before doing tp_getattro.
    if (usePySideExtensions())
        s << INDENT << "PySide::Feature::Select(self);\n";

    const QString getattrFunc = usePySideExtensions() && metaClass->isQObject()
        ? qObjectGetAttroFunction() : QLatin1String("PyObject_GenericGetAttr(self, name)");

    if (attroCheck.testFlag(AttroCheckFlag::GetattroOverloads)) {
        s << INDENT << "// Search the method in the instance dict\n";
        s << INDENT << "if (auto ob_dict = reinterpret_cast<SbkObject *>(self)->ob_dict) {\n";
        {
            Indentation indent(INDENT);
            s << INDENT << "if (auto meth = PyDict_GetItem(ob_dict, name)) {\n";
            {
                Indentation indent(INDENT);
                s << INDENT << "Py_INCREF(meth);\n";
                s << INDENT << "return meth;\n";
            }
            s << INDENT << "}\n";
        }
        s << INDENT << "}\n";
        s << INDENT << "// Search the method in the type dict\n";
        s << INDENT << "if (Shiboken::Object::isUserType(self)) {\n";
        {
            Indentation indent(INDENT);
            // PYSIDE-772: Perform optimized name mangling.
            s << INDENT << "Shiboken::AutoDecRef tmp(_Pep_PrivateMangle(self, name));\n";
            s << INDENT << "if (auto meth = PyDict_GetItem(Py_TYPE(self)->tp_dict, tmp))\n";
            {
                Indentation indent(INDENT);
                s << INDENT << "return PyFunction_Check(meth) ? SBK_PyMethod_New(meth, self) : " << getattrFunc << ";\n";
            }
        }
        s << INDENT << "}\n";

        const AbstractMetaFunctionList &funcs = getMethodsWithBothStaticAndNonStaticMethods(metaClass);
        for (const AbstractMetaFunction *func : funcs) {
            QString defName = cpythonMethodDefinitionName(func);
            s << INDENT << "static PyMethodDef non_static_" << defName << " = {\n";
            {
                Indentation indent(INDENT);
                s << INDENT << defName << ".ml_name,\n";
                s << INDENT << defName << ".ml_meth,\n";
                s << INDENT << defName << ".ml_flags & (~METH_STATIC),\n";
                s << INDENT << defName << ".ml_doc,\n";
            }
            s << INDENT << "};\n";
            s << INDENT << "if (Shiboken::String::compare(name, \"" << func->name() << "\") == 0)\n";
            Indentation indent(INDENT);
            s << INDENT << "return PyCFunction_NewEx(&non_static_" << defName << ", self, 0);\n";
        }
    }

    if (attroCheck.testFlag(AttroCheckFlag::GetattroUser)) {
        auto func = AbstractMetaClass::queryFirstFunction(metaClass->functions(),
                                                          AbstractMetaClass::GetAttroFunction);
        Q_ASSERT(func);
        s << INDENT << "{\n";
        {
            Indentation indent(INDENT);
            s << INDENT << "auto " << CPP_SELF_VAR << " = "
                << cpythonWrapperCPtr(metaClass, QLatin1String("self")) << ";\n";
            writeClassCodeSnips(s, func->injectedCodeSnips(), TypeSystem::CodeSnipPositionAny,
                                TypeSystem::TargetLangCode, context);
        }
        s << INDENT << "}\n";
    }

    s << INDENT << "return " << getattrFunc << ";\n}\n\n";
}

void CppGenerator::writeSmartPointerGetattroFunction(QTextStream &s, const GeneratorContext &context)
{
    Q_ASSERT(context.forSmartPointer());
    const AbstractMetaClass *metaClass = context.metaClass();
    writeGetattroDefinition(s, metaClass);
    s << INDENT << "PyObject *tmp = PyObject_GenericGetAttr(self, name);\n";
    s << INDENT << "if (tmp)\n";
    {
        Indentation indent(INDENT);
        s << INDENT << "return tmp;\n";
    }
    s << INDENT << "if (!PyErr_ExceptionMatches(PyExc_AttributeError))\n";
    {
        Indentation indent(INDENT);
        s << INDENT << "return nullptr;\n";
    }
    s << INDENT << "PyErr_Clear();\n";

    // This generates the code which dispatches access to member functions
    // and fields from the smart pointer to its pointee.
    s << INDENT << "// Try to find the 'name' attribute, by retrieving the PyObject for "
                   "the corresponding C++ object held by the smart pointer.\n";
    s << INDENT << "if (auto rawObj = PyObject_CallMethod(self, "
      << writeSmartPointerGetterCast() << ", 0)) {\n";
    {
        Indentation indent(INDENT);
        s << INDENT << "if (auto attribute = PyObject_GetAttr(rawObj, name))\n";
        {
            Indentation indent(INDENT);
            s << INDENT << "tmp = attribute;\n";
        }
        s << INDENT << "Py_DECREF(rawObj);\n";
    }
    s << INDENT << "}\n";
    s << INDENT << "if (!tmp) {\n";
    {
        Indentation indent(INDENT);
        s << INDENT << "PyTypeObject *tp = Py_TYPE(self);\n";
        s << INDENT << "PyErr_Format(PyExc_AttributeError,\n";
        s << INDENT << "             \"'%.50s' object has no attribute '%.400s'\",\n";
        s << INDENT << "             tp->tp_name, Shiboken::String::toCString(name));\n";
    }
    s << INDENT << "}\n";
    s << INDENT << "return tmp;\n}\n\n";
}

// Write declaration and invocation of the init function for the module init
// function.
void CppGenerator::writeInitFunc(QTextStream &declStr, QTextStream &callStr,
                                 const Indentor &indent, const QString &initFunctionName,
                                 const TypeEntry *enclosingEntry)
{
    const bool hasParent =
        enclosingEntry && enclosingEntry->type() != TypeEntry::TypeSystemType;
    declStr << "void init_" << initFunctionName << "(PyObject *"
        << (hasParent ? "enclosingClass" : "module") << ");\n";
    callStr << indent << "init_" << initFunctionName;
    if (hasParent) {
        callStr << "(reinterpret_cast<PyTypeObject *>("
            << cpythonTypeNameExt(enclosingEntry) << ")->tp_dict);\n";
    } else {
        callStr << "(module);\n";
    }
}

bool CppGenerator::finishGeneration()
{
    //Generate CPython wrapper file
    QString classInitDecl;
    QTextStream s_classInitDecl(&classInitDecl);
    QString classPythonDefines;
    QTextStream s_classPythonDefines(&classPythonDefines);

    QSet<Include> includes;
    QString globalFunctionImpl;
    QTextStream s_globalFunctionImpl(&globalFunctionImpl);
    QString globalFunctionDecl;
    QTextStream s_globalFunctionDef(&globalFunctionDecl);
    QString signaturesString;
    QTextStream signatureStream(&signaturesString);

    Indentation indentation(INDENT);

    const auto functionGroups = getGlobalFunctionGroups();
    for (auto it = functionGroups.cbegin(), end = functionGroups.cend(); it != end; ++it) {
        AbstractMetaFunctionList overloads;
        for (AbstractMetaFunction *func : it.value()) {
            if (!func->isModifiedRemoved()) {
                overloads.append(func);
                if (func->typeEntry())
                    includes << func->typeEntry()->include();
            }
        }

        if (overloads.isEmpty())
            continue;

        // Dummy context to satisfy the API.
        GeneratorContext classContext;
        writeMethodWrapper(s_globalFunctionImpl, overloads, classContext);
        writeSignatureInfo(signatureStream, overloads);
        writeMethodDefinition(s_globalFunctionDef, overloads);
    }

    //this is a temporary solution before new type revison implementation
    //We need move QMetaObject register before QObject
    Dependencies additionalDependencies;
    const AbstractMetaClassList &allClasses = classes();
    if (auto qObjectClass = AbstractMetaClass::findClass(allClasses, qObjectT())) {
        if (auto qMetaObjectClass = AbstractMetaClass::findClass(allClasses, qMetaObjectT())) {
            Dependency dependency;
            dependency.parent = qMetaObjectClass;
            dependency.child = qObjectClass;
            additionalDependencies.append(dependency);
        }
    }
    const AbstractMetaClassList lst = classesTopologicalSorted(additionalDependencies);

    for (const AbstractMetaClass *cls : lst){
        if (shouldGenerate(cls)) {
            writeInitFunc(s_classInitDecl, s_classPythonDefines, INDENT,
                          getSimpleClassInitFunctionName(cls),
                          cls->typeEntry()->targetLangEnclosingEntry());
        }
    }

    // Initialize smart pointer types.
    const QVector<const AbstractMetaType *> &smartPtrs = instantiatedSmartPointers();
    for (const AbstractMetaType *metaType : smartPtrs) {
        GeneratorContext context = contextForSmartPointer(nullptr, metaType);
        writeInitFunc(s_classInitDecl, s_classPythonDefines, INDENT,
                      getInitFunctionName(context),
                      metaType->typeEntry()->targetLangEnclosingEntry());
    }

    QString moduleFileName(outputDirectory() + QLatin1Char('/') + subDirectoryForPackage(packageName()));
    moduleFileName += QLatin1Char('/') + moduleName().toLower() + QLatin1String("_module_wrapper.cpp");


    verifyDirectoryFor(moduleFileName);
    FileOut file(moduleFileName);

    QTextStream &s = file.stream;

    // write license comment
    s << licenseComment() << Qt::endl;

    s << "#include <sbkpython.h>\n";
    s << "#include <shiboken.h>\n";
    s << "#include <algorithm>\n";
    s << "#include <signature.h>\n";
    if (usePySideExtensions()) {
        s << includeQDebug;
        s << "#include <pyside.h>\n";
        s << "#include <pysideqenum.h>\n";
        s << "#include <feature_select.h>\n";
        s << "#include <qapp_macro.h>\n";
    }

    s << "#include \"" << getModuleHeaderFileName() << '"' << Qt::endl << Qt::endl;
    for (const Include &include : qAsConst(includes))
        s << include;
    s << Qt::endl;

    // Global enums
    AbstractMetaEnumList globalEnums = this->globalEnums();
    for (const AbstractMetaClass *nsp : invisibleTopNamespaces())
        nsp->getEnumsToBeGenerated(&globalEnums);

    TypeDatabase *typeDb = TypeDatabase::instance();
    const TypeSystemTypeEntry *moduleEntry = typeDb->defaultTypeSystemType();
    Q_ASSERT(moduleEntry);

    //Extra includes
    s << Qt::endl << "// Extra includes\n";
    QVector<Include> extraIncludes = moduleEntry->extraIncludes();
    for (AbstractMetaEnum *cppEnum : qAsConst(globalEnums))
        extraIncludes.append(cppEnum->typeEntry()->extraIncludes());
    std::sort(extraIncludes.begin(), extraIncludes.end());
    for (const Include &inc : qAsConst(extraIncludes))
        s << inc;
    s << Qt::endl;

    s << "// Current module's type array.\n";
    s << "PyTypeObject **" << cppApiVariableName() << " = nullptr;\n";

    s << "// Current module's PyObject pointer.\n";
    s << "PyObject *" << pythonModuleObjectName() << " = nullptr;\n";

    s << "// Current module's converter array.\n";
    s << "SbkConverter **" << convertersVariableName() << " = nullptr;\n";

    const CodeSnipList snips = moduleEntry->codeSnips();

    // module inject-code native/beginning
    if (!snips.isEmpty())
        writeCodeSnips(s, snips, TypeSystem::CodeSnipPositionBeginning, TypeSystem::NativeCode);

    // cleanup staticMetaObject attribute
    if (usePySideExtensions()) {
        s << "void cleanTypesAttributes(void) {\n";
        s << INDENT << "if (PY_VERSION_HEX >= 0x03000000 && PY_VERSION_HEX < 0x03060000)\n";
        s << INDENT << "    return; // PYSIDE-953: testbinding crashes in Python 3.5 when hasattr touches types!\n";
        s << INDENT << "for (int i = 0, imax = SBK_" << moduleName()
            << "_IDX_COUNT; i < imax; i++) {\n" << indent(INDENT)
            << INDENT << "PyObject *pyType = reinterpret_cast<PyObject *>(" << cppApiVariableName() << "[i]);\n"
            << INDENT << "Shiboken::AutoDecRef attrName(Py_BuildValue(\"s\", \"staticMetaObject\"));\n"
            << INDENT << "if (pyType && PyObject_HasAttr(pyType, attrName))\n" << indent(INDENT)
            << INDENT << "PyObject_SetAttr(pyType, attrName, Py_None);\n" << outdent(INDENT)
            << outdent(INDENT) << INDENT << "}\n" << "}\n";
    }

    s << "// Global functions ";
    s << "------------------------------------------------------------\n";
    s << globalFunctionImpl << Qt::endl;

    s << "static PyMethodDef " << moduleName() << "_methods[] = {\n";
    s << globalFunctionDecl;
    s << INDENT << "{0} // Sentinel\n" << "};\n\n";

    s << "// Classes initialization functions ";
    s << "------------------------------------------------------------\n";
    s << classInitDecl << Qt::endl;

    if (!globalEnums.isEmpty()) {
        QString converterImpl;
        QTextStream convImpl(&converterImpl);

        s << "// Enum definitions ";
        s << "------------------------------------------------------------\n";
        for (const AbstractMetaEnum *cppEnum : qAsConst(globalEnums)) {
            if (cppEnum->isAnonymous() || cppEnum->isPrivate())
                continue;
            writeEnumConverterFunctions(s, cppEnum);
            s << Qt::endl;
        }

        if (!converterImpl.isEmpty()) {
            s << "// Enum converters ";
            s << "------------------------------------------------------------\n";
            s << "namespace Shiboken\n{\n";
            s << converterImpl << Qt::endl;
            s << "} // namespace Shiboken\n\n";
        }

        writeFlagsNumberMethodsDefinitions(s, globalEnums);
        s << '\n';
    }

    const QStringList &requiredModules = typeDb->requiredTargetImports();
    if (!requiredModules.isEmpty())
        s << "// Required modules' type and converter arrays.\n";
    for (const QString &requiredModule : requiredModules) {
        s << "PyTypeObject **" << cppApiVariableName(requiredModule) << ";\n";
        s << "SbkConverter **" << convertersVariableName(requiredModule) << ";\n";
    }
    s << Qt::endl;

    s << "// Module initialization ";
    s << "------------------------------------------------------------\n";
    ExtendedConverterData extendedConverters = getExtendedConverters();
    if (!extendedConverters.isEmpty()) {
        s << Qt::endl << "// Extended Converters.\n\n";
        for (ExtendedConverterData::const_iterator it = extendedConverters.cbegin(), end = extendedConverters.cend(); it != end; ++it) {
            const TypeEntry *externalType = it.key();
            s << "// Extended implicit conversions for " << externalType->qualifiedTargetLangName() << '.' << Qt::endl;
            for (const AbstractMetaClass *sourceClass : it.value()) {
                AbstractMetaType *sourceType = buildAbstractMetaTypeFromAbstractMetaClass(sourceClass);
                AbstractMetaType *targetType = buildAbstractMetaTypeFromTypeEntry(externalType);
                writePythonToCppConversionFunctions(s, sourceType, targetType);
            }
        }
    }

    const QVector<const CustomConversion *> &typeConversions = getPrimitiveCustomConversions();
    if (!typeConversions.isEmpty()) {
        s << Qt::endl << "// Primitive Type converters.\n\n";
        for (const CustomConversion *conversion : typeConversions) {
            s << "// C++ to Python conversion for type '" << conversion->ownerType()->qualifiedCppName() << "'.\n";
            writeCppToPythonFunction(s, conversion);
            writeCustomConverterFunctions(s, conversion);
        }
        s << Qt::endl;
    }

    const QVector<const AbstractMetaType *> &containers = instantiatedContainers();
    if (!containers.isEmpty()) {
        s << "// Container Type converters.\n\n";
        for (const AbstractMetaType *container : containers) {
            s << "// C++ to Python conversion for type '" << container->cppSignature() << "'.\n";
            writeContainerConverterFunctions(s, container);
        }
        s << Qt::endl;
    }

<<<<<<< HEAD
=======
    // Implicit smart pointers conversions
    const auto smartPointersList = instantiatedSmartPointers();
    if (!smartPointersList.isEmpty()) {
        s << "// SmartPointers converters.\n\n";
        for (const AbstractMetaType *smartPointer : smartPointersList) {
            s << "// C++ to Python conversion for type '" << smartPointer->cppSignature() << "'.\n";
            writeSmartPointerConverterFunctions(s, smartPointer);
        }
        s << Qt::endl;
    }

    s << "#ifdef IS_PY3K\n";
>>>>>>> 24cd62c9
    s << "static struct PyModuleDef moduledef = {\n";
    s << "    /* m_base     */ PyModuleDef_HEAD_INIT,\n";
    s << "    /* m_name     */ \"" << moduleName() << "\",\n";
    s << "    /* m_doc      */ nullptr,\n";
    s << "    /* m_size     */ -1,\n";
    s << "    /* m_methods  */ " << moduleName() << "_methods,\n";
    s << "    /* m_reload   */ nullptr,\n";
    s << "    /* m_traverse */ nullptr,\n";
    s << "    /* m_clear    */ nullptr,\n";
    s << "    /* m_free     */ nullptr\n";
    s << "};\n\n";

    // PYSIDE-510: Create a signatures string for the introspection feature.
    writeSignatureStrings(s, signatureStream, moduleName(), "global functions");

    s << "extern \"C\" LIBSHIBOKEN_EXPORT PyObject *PyInit_"
        << moduleName() << "()\n{\n";

    ErrorCode errorCode(QLatin1String("nullptr"));
    // module inject-code target/beginning
    if (!snips.isEmpty())
        writeCodeSnips(s, snips, TypeSystem::CodeSnipPositionBeginning, TypeSystem::TargetLangCode);

    for (const QString &requiredModule : requiredModules) {
        s << INDENT << "{\n" << indent(INDENT)
             << INDENT << "Shiboken::AutoDecRef requiredModule(Shiboken::Module::import(\"" << requiredModule << "\"));\n"
             << INDENT << "if (requiredModule.isNull())\n" << indent(INDENT)
             << INDENT << "return nullptr;\n" << outdent(INDENT)
             << INDENT << cppApiVariableName(requiredModule)
             << " = Shiboken::Module::getTypes(requiredModule);\n"
             << INDENT << convertersVariableName(requiredModule)
             << " = Shiboken::Module::getTypeConverters(requiredModule);\n" << outdent(INDENT)
             << INDENT << "}\n\n";
    }

    int maxTypeIndex = getMaxTypeIndex() + instantiatedSmartPointers().size();
    if (maxTypeIndex) {
        s << INDENT << "// Create an array of wrapper types for the current module.\n";
        s << INDENT << "static PyTypeObject *cppApi[SBK_" << moduleName() << "_IDX_COUNT];\n";
        s << INDENT << cppApiVariableName() << " = cppApi;\n\n";
    }

    s << INDENT << "// Create an array of primitive type converters for the current module.\n";
    s << INDENT << "static SbkConverter *sbkConverters[SBK_" << moduleName() << "_CONVERTERS_IDX_COUNT" << "];\n";
    s << INDENT << convertersVariableName() << " = sbkConverters;\n\n";

    s << INDENT << "PyObject *module = Shiboken::Module::create(\""  << moduleName() << "\", &moduledef);\n\n";

    s << INDENT << "// Make module available from global scope\n";
    s << INDENT << pythonModuleObjectName() << " = module;\n\n";

    //s << INDENT << "// Initialize converters for primitive types.\n";
    //s << INDENT << "initConverters();\n\n";

    s << INDENT << "// Initialize classes in the type system\n";
    s << classPythonDefines;

    if (!typeConversions.isEmpty()) {
        s << Qt::endl;
        for (const CustomConversion *conversion : typeConversions) {
            writePrimitiveConverterInitialization(s, conversion);
            s << Qt::endl;
        }
    }

    if (!containers.isEmpty()) {
        s << Qt::endl;
        for (const AbstractMetaType *container : containers) {
            writeContainerConverterInitialization(s, container);
            s << Qt::endl;
        }
    }

    if (!smartPointersList.isEmpty()) {
        s << Qt::endl;
        for (const AbstractMetaType *smartPointer : smartPointersList) {
            writeSmartPointerConverterInitialization(s, smartPointer);
            s << Qt::endl;
        }
    }

    if (!extendedConverters.isEmpty()) {
        s << Qt::endl;
        for (ExtendedConverterData::const_iterator it = extendedConverters.cbegin(), end = extendedConverters.cend(); it != end; ++it) {
            writeExtendedConverterInitialization(s, it.key(), it.value());
            s << Qt::endl;
        }
    }

    writeEnumsInitialization(s, globalEnums);

    s << INDENT << "// Register primitive types converters.\n";
    const PrimitiveTypeEntryList &primitiveTypeList = primitiveTypes();
    for (const PrimitiveTypeEntry *pte : primitiveTypeList) {
        if (!pte->generateCode() || !pte->isCppPrimitive())
            continue;
        const TypeEntry *referencedType = pte->basicReferencedTypeEntry();
        if (!referencedType)
            continue;
        QString converter = converterObject(referencedType);
        QStringList cppSignature = pte->qualifiedCppName().split(QLatin1String("::"), Qt::SkipEmptyParts);
        while (!cppSignature.isEmpty()) {
            QString signature = cppSignature.join(QLatin1String("::"));
            s << INDENT << "Shiboken::Conversions::registerConverterName(" << converter << ", \"" << signature << "\");\n";
            cppSignature.removeFirst();
        }
    }

    s << Qt::endl;
    if (maxTypeIndex)
        s << INDENT << "Shiboken::Module::registerTypes(module, " << cppApiVariableName() << ");\n";
    s << INDENT << "Shiboken::Module::registerTypeConverters(module, " << convertersVariableName() << ");\n";

    s << '\n' << INDENT << "if (PyErr_Occurred()) {\n" << indent(INDENT)
        << INDENT << "PyErr_Print();\n"
        << INDENT << "Py_FatalError(\"can't initialize module " << moduleName() << "\");\n"
        << outdent(INDENT) << INDENT << "}\n";

    // module inject-code target/end
    if (!snips.isEmpty())
        writeCodeSnips(s, snips, TypeSystem::CodeSnipPositionEnd, TypeSystem::TargetLangCode);

    // module inject-code native/end
    if (!snips.isEmpty())
        writeCodeSnips(s, snips, TypeSystem::CodeSnipPositionEnd, TypeSystem::NativeCode);

    if (usePySideExtensions()) {
        for (AbstractMetaEnum *metaEnum : qAsConst(globalEnums))
            if (!metaEnum->isAnonymous()) {
                s << INDENT << "qRegisterMetaType< ::" << metaEnum->typeEntry()->qualifiedCppName() << " >(\"" << metaEnum->name() << "\");\n";
            }

        // cleanup staticMetaObject attribute
        s << INDENT << "PySide::registerCleanupFunction(cleanTypesAttributes);\n\n";
    }

    // finish the rest of __signature__ initialization.
    s << INDENT << "FinishSignatureInitialization(module, " << moduleName()
        << "_SignatureStrings);\n"
        << INDENT << "\nreturn module;\n}\n";

    return file.done() != FileOut::Failure;
}

static ArgumentOwner getArgumentOwner(const AbstractMetaFunction *func, int argIndex)
{
    ArgumentOwner argOwner = func->argumentOwner(func->ownerClass(), argIndex);
    if (argOwner.index == ArgumentOwner::InvalidIndex)
        argOwner = func->argumentOwner(func->declaringClass(), argIndex);
    return argOwner;
}

bool CppGenerator::writeParentChildManagement(QTextStream &s, const AbstractMetaFunction *func, int argIndex, bool useHeuristicPolicy)
{
    const int numArgs = func->arguments().count();
    bool ctorHeuristicEnabled = func->isConstructor() && useCtorHeuristic() && useHeuristicPolicy;

    const auto &groups = func->implementingClass()
        ? getFunctionGroups(func->implementingClass())
        : getGlobalFunctionGroups();
    bool usePyArgs = pythonFunctionWrapperUsesListOfArguments(OverloadData(groups[func->name()], this));

    ArgumentOwner argOwner = getArgumentOwner(func, argIndex);
    ArgumentOwner::Action action = argOwner.action;
    int parentIndex = argOwner.index;
    int childIndex = argIndex;
    if (ctorHeuristicEnabled && argIndex > 0 && numArgs) {
        AbstractMetaArgument *arg = func->arguments().at(argIndex-1);
        if (arg->name() == QLatin1String("parent") && isObjectType(arg->type())) {
            action = ArgumentOwner::Add;
            parentIndex = argIndex;
            childIndex = -1;
        }
    }

    QString parentVariable;
    QString childVariable;
    if (action != ArgumentOwner::Invalid) {
        if (!usePyArgs && argIndex > 1)
            qCWarning(lcShiboken).noquote().nospace()
                << "Argument index for parent tag out of bounds: " << func->signature();

        if (action == ArgumentOwner::Remove) {
            parentVariable = QLatin1String("Py_None");
        } else {
            if (parentIndex == 0) {
                parentVariable = QLatin1String(PYTHON_RETURN_VAR);
            } else if (parentIndex == -1) {
                parentVariable = QLatin1String("self");
            } else {
                parentVariable = usePyArgs
                    ? pythonArgsAt(parentIndex - 1) : QLatin1String(PYTHON_ARG);
            }
        }

        if (childIndex == 0) {
            childVariable = QLatin1String(PYTHON_RETURN_VAR);
        } else if (childIndex == -1) {
            childVariable = QLatin1String("self");
        } else {
            childVariable = usePyArgs
                ? pythonArgsAt(childIndex - 1) : QLatin1String(PYTHON_ARG);
        }

        s << INDENT << "Shiboken::Object::setParent(" << parentVariable << ", " << childVariable << ");\n";
        return true;
    }

    return false;
}

void CppGenerator::writeParentChildManagement(QTextStream &s, const AbstractMetaFunction *func, bool useHeuristicForReturn)
{
    const int numArgs = func->arguments().count();

    // -1    = return value
    //  0    = self
    //  1..n = func. args.
    for (int i = -1; i <= numArgs; ++i)
        writeParentChildManagement(s, func, i, useHeuristicForReturn);

    if (useHeuristicForReturn)
        writeReturnValueHeuristics(s, func);
}

void CppGenerator::writeReturnValueHeuristics(QTextStream &s, const AbstractMetaFunction *func)
{
    AbstractMetaType *type = func->type();
    if (!useReturnValueHeuristic()
        || !func->ownerClass()
        || type->isVoid()
        || func->isStatic()
        || func->isConstructor()
        || !func->typeReplaced(0).isEmpty()) {
        return;
    }

    ArgumentOwner argOwner = getArgumentOwner(func, ArgumentOwner::ReturnIndex);
    if (argOwner.action == ArgumentOwner::Invalid || argOwner.index != ArgumentOwner::ThisIndex) {
        if (isPointerToWrapperType(type))
            s << INDENT << "Shiboken::Object::setParent(self, " << PYTHON_RETURN_VAR << ");\n";
    }
}

void CppGenerator::writeHashFunction(QTextStream &s, const GeneratorContext &context)
{
    const AbstractMetaClass *metaClass = context.metaClass();
    const char hashType[] = "Py_hash_t";
    s << "static " << hashType << ' ' << cpythonBaseName(metaClass)
        << "_HashFunc(PyObject *self) {\n";
    writeCppSelfDefinition(s, context);
    s << INDENT << "return " << hashType << '('
        << metaClass->typeEntry()->hashFunction() << '('
        << (isObjectType(metaClass) ? "" : "*") << CPP_SELF_VAR << "));\n";
    s<< "}\n\n";
}

void CppGenerator::writeDefaultSequenceMethods(QTextStream &s, const GeneratorContext &context)
{
    const AbstractMetaClass *metaClass = context.metaClass();
    ErrorCode errorCode(0);

    // __len__
    s << "Py_ssize_t " << cpythonBaseName(metaClass->typeEntry())
        << "__len__(PyObject *self)\n{\n";
    writeCppSelfDefinition(s, context);
    s << INDENT << "return " << CPP_SELF_VAR << "->size();\n";
    s << "}\n";

    // __getitem__
    s << "PyObject *" << cpythonBaseName(metaClass->typeEntry())
        << "__getitem__(PyObject *self, Py_ssize_t _i)\n{\n";
    writeCppSelfDefinition(s, context);
    writeIndexError(s, QLatin1String("index out of bounds"));

    QString value;
    s << INDENT << metaClass->qualifiedCppName() << "::const_iterator _item = "
        << CPP_SELF_VAR << "->begin();\n"
        << INDENT << "std::advance(_item, _i);\n";

    const AbstractMetaTypeList &instantiations = metaClass->templateBaseClassInstantiations();
    if (instantiations.isEmpty()) {
        qFatal("shiboken: %s: Internal error, no instantiations of \"%s\" were found.",
               __FUNCTION__, qPrintable(metaClass->qualifiedCppName()));
    }
    const AbstractMetaType *itemType = instantiations.constFirst();

    s << INDENT << "return ";
    writeToPythonConversion(s, itemType, metaClass, QLatin1String("*_item"));
    s << ";\n";
    s << "}\n";

    // __setitem__
    ErrorCode errorCode2(-1);
    s << "int " << cpythonBaseName(metaClass->typeEntry())
        << "__setitem__(PyObject *self, Py_ssize_t _i, PyObject *pyArg)\n{\n";
    writeCppSelfDefinition(s, context);
    writeIndexError(s, QLatin1String("list assignment index out of range"));

    s << INDENT << "PythonToCppFunc " << PYTHON_TO_CPP_VAR << ";\n";
    s << INDENT << "if (!";
    writeTypeCheck(s, itemType, QLatin1String("pyArg"), isNumber(itemType->typeEntry()));
    s << ") {\n";
    {
        Indentation indent(INDENT);
        s << INDENT << "PyErr_SetString(PyExc_TypeError, \"attributed value with wrong type, '";
        s << itemType->name() << "' or other convertible type expected\");\n";
        s << INDENT << "return -1;\n";
    }
    s << INDENT << "}\n";
    writeArgumentConversion(s, itemType, QLatin1String("cppValue"), QLatin1String("pyArg"), metaClass);

    s << INDENT << metaClass->qualifiedCppName() << "::iterator _item = "
        << CPP_SELF_VAR << "->begin();\n"
        << INDENT << "std::advance(_item, _i);\n"
        << INDENT << "*_item = cppValue;\n";

    s << INDENT << "return {};\n";
    s << "}\n";
}
void CppGenerator::writeIndexError(QTextStream &s, const QString &errorMsg)
{
    s << INDENT << "if (_i < 0 || _i >= (Py_ssize_t) " << CPP_SELF_VAR << "->size()) {\n";
    {
        Indentation indent(INDENT);
        s << INDENT << "PyErr_SetString(PyExc_IndexError, \"" << errorMsg << "\");\n";
        s << INDENT << returnStatement(m_currentErrorCode) << Qt::endl;
    }
    s << INDENT << "}\n";
}

QString CppGenerator::writeReprFunction(QTextStream &s,
                                        const GeneratorContext &context,
                                        uint indirections)
{
    const AbstractMetaClass *metaClass = context.metaClass();
    QString funcName = cpythonBaseName(metaClass) + QLatin1String("__repr__");
    s << "extern \"C\"\n{\n";
    s << "static PyObject *" << funcName << "(PyObject *self)\n{\n";
    writeCppSelfDefinition(s, context);
    s << INDENT << "QBuffer buffer;\n";
    s << INDENT << "buffer.open(QBuffer::ReadWrite);\n";
    s << INDENT << "QDebug dbg(&buffer);\n";
    s << INDENT << "dbg << ";
    if (metaClass->typeEntry()->isValue() || indirections == 0)
         s << '*';
    s << CPP_SELF_VAR << ";\n";
    s << INDENT << "buffer.close();\n";
    s << INDENT << "QByteArray str = buffer.data();\n";
    s << INDENT << "int idx = str.indexOf('(');\n";
    s << INDENT << "if (idx >= 0)\n";
    {
        Indentation indent(INDENT);
        s << INDENT << "str.replace(0, idx, Py_TYPE(self)->tp_name);\n";
    }
    s << INDENT << "str = str.trimmed();\n";
    s << INDENT << "PyObject *mod = PyDict_GetItem(Py_TYPE(self)->tp_dict, Shiboken::PyMagicName::module());\n";
    // PYSIDE-595: The introduction of heap types has the side effect that the module name
    // is always prepended to the type name. Therefore the strchr check:
    s << INDENT << "if (mod && !strchr(str, '.'))\n";
    {
        Indentation indent(INDENT);
        s << INDENT << "return Shiboken::String::fromFormat(\"<%s.%s at %p>\", Shiboken::String::toCString(mod), str.constData(), self);\n";
    }
    s << INDENT << "else\n";
    {
        Indentation indent(INDENT);
        s << INDENT << "return Shiboken::String::fromFormat(\"<%s at %p>\", str.constData(), self);\n";
    }
    s << "}\n";
    s << "} // extern C\n\n";
    return funcName;
}<|MERGE_RESOLUTION|>--- conflicted
+++ resolved
@@ -6051,8 +6051,6 @@
         s << Qt::endl;
     }
 
-<<<<<<< HEAD
-=======
     // Implicit smart pointers conversions
     const auto smartPointersList = instantiatedSmartPointers();
     if (!smartPointersList.isEmpty()) {
@@ -6064,8 +6062,6 @@
         s << Qt::endl;
     }
 
-    s << "#ifdef IS_PY3K\n";
->>>>>>> 24cd62c9
     s << "static struct PyModuleDef moduledef = {\n";
     s << "    /* m_base     */ PyModuleDef_HEAD_INIT,\n";
     s << "    /* m_name     */ \"" << moduleName() << "\",\n";
