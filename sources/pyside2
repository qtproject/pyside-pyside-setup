--- conflicted
+++ resolved
@@ -1,21 +1,6 @@
-<<<<<<< HEAD
-tree 9765bd60b81167ef0a9918ef445fdbe29cddba81
-parent 70c63c57ba6c931394378b87bc960a298f8c78a0
-author Christian Tismer <ctismer@gmail.com> 1438028233 +0200
-committer Christian Tismer <ctismer@gmail.com> 1438028233 +0200
-
-make test binding build correctly. One warning left.
-
-This is almost ready, just one warning is still there.
-It was crucial to add the "--api-version" parameter to the shiboken command.
-Funny, this must have been wrong as long as version numbers are used in the XML!
-
-Is this test binding module not used, or does it work with all the warnings?
-=======
 tree ea443fcdb2e1c7d4aa160d48454264691ae1a364
 parent 290fe8baa3ca83afd71818e54e760186f7e89b7c
 author Christian Tismer <ctismer@gmail.com> 1438036095 +0200
 committer Christian Tismer <ctismer@gmail.com> 1438036095 +0200
 
-make XXX_GEN_DIR persistent, so we don't have to create these names for the test suite
->>>>>>> 1c1969a8
+make XXX_GEN_DIR persistent, so we don't have to create these names for the test suite