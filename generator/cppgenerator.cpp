--- conflicted
+++ resolved
@@ -792,11 +792,7 @@
             Indentation indentation2(INDENT);
             s << INDENT << "m_metaObject = PySide::DynamicQMetaObject::createBasedOn((PyObject*)pySelf, pySelf->ob_type, &"
                         << metaClass->qualifiedCppName() << "::staticMetaObject);" << endl
-<<<<<<< HEAD
-              << INDENT << "Shiboken::Wrapper::setTypeUserData(pySelf, m_metaObject, &Shiboken::callCppDestructor<PySide::DynamicQMetaObject>);" << endl;
-=======
                         << INDENT << "Shiboken::Object::setTypeUserData(pySelf, m_metaObject, Shiboken::callCppDestructor<PySide::DynamicQMetaObject>);" << endl;
->>>>>>> 21f03439
         }
         s << INDENT << "} else {" << endl;
         {
@@ -2059,15 +2055,10 @@
                         normalCall = normalCall.replace("::%CLASS_NAME::", "");
                         methodCall = "";
 
-<<<<<<< HEAD
-                        mc << "(Shiboken::Wrapper::isUserType(self) ? " << virtualCall << ":" <<  normalCall << ")";
-                    }
-=======
                     virtualCall = virtualCall.replace("%CLASS_NAME", func->ownerClass()->qualifiedCppName());
                     normalCall = normalCall.replace("::%CLASS_NAME::", "");
                     methodCall = "";
                     mc << "(Shiboken::Object::isUserType(self) ? " << virtualCall << ":" <<  normalCall << ")";
->>>>>>> 21f03439
                 }
             }
         }
@@ -3270,15 +3261,7 @@
         if (metaClass->hasProtectedDestructor())
             dtorClassName = wrapperName(metaClass);
 #endif
-<<<<<<< HEAD
-        // call the real destructor
-        if (metaClass->typeEntry()->isValue())
-            dtorClassName = wrapperName(metaClass);
-
-        s << INDENT << "Shiboken::BaseType::setDestructorFunction(&" << cpythonTypeName(metaClass) << ", &Shiboken::callCppDestructor<" << dtorClassName << " >);" << endl;
-=======
         s << INDENT << "Shiboken::ObjectType::setDestructorFunction(&" << cpythonTypeName(metaClass) << ", &Shiboken::callCppDestructor<" << dtorClassName << " >);" << endl;
->>>>>>> 21f03439
     }
 
     // Fill copy function
