--- conflicted
+++ resolved
@@ -2404,12 +2404,8 @@
     AbstractMetaFunctionList lst = scope ? scope->functions() : globalFunctions();
 
     AbstractMetaFunctionList results;
-<<<<<<< HEAD
+    QSet<QString> seenSignatures;
     for (AbstractMetaFunction *func : qAsConst(lst)) {
-=======
-    QSet<QString> seenSignatures;
-    foreach (AbstractMetaFunction* func, lst) {
->>>>>>> 47676b56
         if (func->name() != functionName)
             continue;
         if (isGroupable(func)) {
