--- conflicted
+++ resolved
@@ -132,14 +132,9 @@
 OPTION_SNAPSHOT_BUILD = has_option("snapshot-build")
 script_dir = os.getcwd()
 
-
-<<<<<<< HEAD
-__version__ = "5.9"
-=======
 @memoize
 def get_package_timestamp():
     return int(time.time())
->>>>>>> b57c557c
 
 @memoize
 def get_package_version():
@@ -147,61 +142,6 @@
     pyside_version_py = os.path.join(script_dir, "sources", "pyside2", "pyside_version.py")
     d = get_python_dict(pyside_version_py)
 
-<<<<<<< HEAD
-submodules = {
-    '2.0.0.dev0': [
-        ["pyside2-tools", "dev"]
-    ],
-    '5.9': [
-        ["pyside2-tools", "5.9"]
-    ],
-    '5.6': [
-        ["pyside2-tools", "5.6"],
-        ["pyside2-examples", "5.6"],
-        ["wiki", "master", ".."]
-    ],
-}
-old_submodules = {
-    # these are just kept a while for reference but not maintained.
-    # if you need an old version, please use the pyside/pyside-setup version.
-    '1.3.0dev': [
-        ["shiboken", "master"],
-        ["pyside", "master"],
-        ["pyside-tools", "master"],
-        ["pyside-examples", "master"],
-    ],
-    '1.2.2': [
-        ["shiboken", "1.2.2"],
-        ["pyside", "1.2.2"],
-        ["pyside-tools", "0.2.15"],
-        ["pyside-examples", "master"],
-    ],
-    '1.2.1': [
-        ["shiboken", "1.2.1"],
-        ["pyside", "1.2.1"],
-        ["pyside-tools", "0.2.15"],
-        ["pyside-examples", "master"],
-    ],
-    '1.2.0': [
-        ["shiboken", "1.2.0"],
-        ["pyside", "1.2.0"],
-        ["pyside-tools", "0.2.14"],
-        ["pyside-examples", "master"],
-    ],
-    '1.1.2': [
-        ["shiboken", "1.1.2"],
-        ["pyside", "1.1.2"],
-        ["pyside-tools", "0.2.14"],
-        ["pyside-examples", "master"],
-    ],
-    '1.1.1': [
-        ["shiboken", "1.1.1"],
-        ["pyside", "1.1.1"],
-        ["pyside-tools", "0.2.14"],
-        ["pyside-examples", "master"],
-    ],
-}
-=======
     final_version = "{}.{}.{}".format(d['major_version'], d['minor_version'], d['patch_version'])
     pre_release_version_type = d['pre_release_version_type']
     pre_release_version = d['pre_release_version']
@@ -224,7 +164,6 @@
 submodules = [["pyside2-tools"],
               ["pyside2-examples"],
               ["wiki", ".."]]
->>>>>>> b57c557c
 
 pyside_package_dir_name = "pyside_package"
 
@@ -426,16 +365,14 @@
 if os.path.dirname(this_file):
     os.chdir(os.path.dirname(this_file))
 
-<<<<<<< HEAD
 def is_debug_python():
     return getattr(sys, "gettotalrefcount", None) is not None
-=======
+
 if OPTION_NOEXAMPLES:
     # Remove pyside2-examples from submodules so they will not be included.
     for idx, item in enumerate(submodules):
         if item[0].startswith('pyside2-examples'):
             del submodules[idx]
->>>>>>> b57c557c
 
 # Return a prefix suitable for the _install/_build directory
 def prefix():
@@ -514,36 +451,14 @@
         pkg_dir = os.path.join(script_dir, pkg)
         os.makedirs(pkg_dir)
     # locate Qt sources for the documentation
-<<<<<<< HEAD
     if OPTION_QT_SRC is None:
-        qmakeOutput = run_process_output([OPTION_QMAKE, '-query', 'QT_INSTALL_PREFIX'])
-        if qmakeOutput:
+        installPrefix = qtinfo.prefix_dir
+        if installPrefix:
             global qtSrcDir
-            installPrefix = qmakeOutput[0].rstrip()
             if installPrefix.endswith("qtbase"): # In-source, developer build
                 qtSrcDir = installPrefix
             else: # SDK: Use 'Src' directory
                 qtSrcDir = os.path.join(os.path.dirname(installPrefix), 'Src', 'qtbase')
-
-def get_qt_version(computed_qtinfo = None):
-    if not computed_qtinfo:
-        qtinfo = QtInfo(QMAKE_COMMAND)
-    else:
-        qtinfo = computed_qtinfo
-
-    qt_version = qtinfo.version
-
-    if not qt_version:
-        log.error("Failed to query the Qt version with qmake %s" % self.qtinfo.qmake_command)
-        sys.exit(1)
-
-    return qt_version
-=======
-    qt_src_dir = qtinfo.src_dir
-    if qt_src_dir:
-        global qtSrcDir
-        qtSrcDir = qt_src_dir
->>>>>>> b57c557c
 
 class pyside_install(_install):
     def __init__(self, *args, **kwargs):
