--- conflicted
+++ resolved
@@ -136,15 +136,11 @@
 def get_package_timestamp():
     return int(time.time())
 
-<<<<<<< HEAD
-__version__ = "2.0.0.dev0"
-=======
 @memoize
 def get_package_version():
     """ Returns the version string for the PySide2 package. """
     pyside_version_py = os.path.join(script_dir, "sources", "pyside2", "pyside_version.py")
     d = get_python_dict(pyside_version_py)
->>>>>>> f3139399
 
     final_version = "{}.{}.{}".format(d['major_version'], d['minor_version'], d['patch_version'])
     pre_release_version_type = d['pre_release_version_type']
@@ -152,64 +148,6 @@
     if pre_release_version and pre_release_version:
         final_version += pre_release_version_type + pre_release_version
 
-<<<<<<< HEAD
-submodules = {
-    '2.0.0.dev0': [
-        ["pyside2-tools", "dev"]
-    ],
-    '5.9': [
-        ["pyside2-tools", "5.9"]
-    ],
-    '5.11': [
-        ["pyside2-tools", "5.11"]
-    ],
-    '5.6': [
-        ["pyside2-tools", "5.6"],
-        ["pyside2-examples", "5.6"],
-        ["wiki", "master", ".."]
-    ],
-}
-old_submodules = {
-    # these are just kept a while for reference but not maintained.
-    # if you need an old version, please use the pyside/pyside-setup version.
-    '1.3.0dev': [
-        ["shiboken", "master"],
-        ["pyside", "master"],
-        ["pyside-tools", "master"],
-        ["pyside-examples", "master"],
-    ],
-    '1.2.2': [
-        ["shiboken", "1.2.2"],
-        ["pyside", "1.2.2"],
-        ["pyside-tools", "0.2.15"],
-        ["pyside-examples", "master"],
-    ],
-    '1.2.1': [
-        ["shiboken", "1.2.1"],
-        ["pyside", "1.2.1"],
-        ["pyside-tools", "0.2.15"],
-        ["pyside-examples", "master"],
-    ],
-    '1.2.0': [
-        ["shiboken", "1.2.0"],
-        ["pyside", "1.2.0"],
-        ["pyside-tools", "0.2.14"],
-        ["pyside-examples", "master"],
-    ],
-    '1.1.2': [
-        ["shiboken", "1.1.2"],
-        ["pyside", "1.1.2"],
-        ["pyside-tools", "0.2.14"],
-        ["pyside-examples", "master"],
-    ],
-    '1.1.1': [
-        ["shiboken", "1.1.1"],
-        ["pyside", "1.1.1"],
-        ["pyside-tools", "0.2.14"],
-        ["pyside-examples", "master"],
-    ],
-}
-=======
     # Add the current timestamp to the version number, to suggest it is a development snapshot
     # build.
     if OPTION_SNAPSHOT_BUILD:
@@ -226,7 +164,6 @@
 submodules = [["pyside2-tools"],
               ["pyside2-examples"],
               ["wiki", ".."]]
->>>>>>> f3139399
 
 pyside_package_dir_name = "pyside_package"
 
