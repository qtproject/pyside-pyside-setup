--- conflicted
+++ resolved
@@ -16,20 +16,14 @@
 
     static QByteArray resolveMetaType(PyTypeObject* type, int &typeId)
     {
-<<<<<<< HEAD
         if (PyObject_TypeCheck(type, &SbkObjectType_Type)) {
             SbkObjectType* sbkType = reinterpret_cast<SbkObjectType*>(type);
-            const char* typeName = sbkType->original_name;
-=======
-        if (PyObject_TypeCheck(type, &Shiboken::SbkBaseWrapperType_Type)) {
-            Shiboken::SbkBaseWrapperType *sbkType = reinterpret_cast<Shiboken::SbkBaseWrapperType*>(type);
             QByteArray typeName(sbkType->original_name);
             bool valueType = !typeName.endsWith("*");
 
             // Do not convert user type of value
             if (valueType && sbkType->is_user_type)
                 return QByteArray();
->>>>>>> 2ef14fcc
 
             int obTypeId = QMetaType::type(typeName);
             if (obTypeId) {
@@ -92,13 +86,8 @@
             return convertToVariantList(pyObj);
         } else {
             // a class supported by QVariant?
-<<<<<<< HEAD
-            if (Shiboken::isShibokenType(pyObj) && !Shiboken::isUserType(pyObj)) {
+            if (Shiboken::isShibokenType(pyObj)) {
                 SbkObjectType* objType = reinterpret_cast<SbkObjectType*>(pyObj->ob_type);
-=======
-            if (Shiboken::isShibokenType(pyObj)) {
-                Shiboken::SbkBaseWrapperType *objType = reinterpret_cast<Shiboken::SbkBaseWrapperType*>(pyObj->ob_type);
->>>>>>> 2ef14fcc
                 int typeCode = 0;
                 QByteArray typeName = resolveMetaType(reinterpret_cast<PyTypeObject*>(objType), typeCode);
                 if (typeCode) {
