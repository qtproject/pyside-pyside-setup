--- conflicted
+++ resolved
@@ -170,11 +170,7 @@
         }
     }
 
-<<<<<<< HEAD
-    Shiboken::Wrapper::deallocData(sbkObj, !sbkObj->d->containsCppWrapper);
-=======
     Shiboken::Object::deallocData(sbkObj);
->>>>>>> 21f03439
 }
 
 void SbkDeallocWrapperWithPrivateDtor(PyObject* self)
@@ -183,12 +179,8 @@
     if (sbkObj->weakreflist)
         PyObject_ClearWeakRefs(self);
 
-<<<<<<< HEAD
-    Shiboken::Wrapper::deallocData(sbkObj, true);
-=======
     Shiboken::BindingManager::instance().releaseWrapper(sbkObj);
     Shiboken::Object::deallocData(sbkObj);
->>>>>>> 21f03439
 }
 
 void SbkObjectTypeDealloc(PyObject* pyObj)
