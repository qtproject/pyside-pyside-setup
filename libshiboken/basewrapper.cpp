--- conflicted
+++ resolved
@@ -226,14 +226,10 @@
     newType->mi_offsets = parentType->mi_offsets;
     newType->mi_init = parentType->mi_init;
     newType->mi_specialcast = parentType->mi_specialcast;
-<<<<<<< HEAD
-    newType->type_name_func = parentType->type_name_func;
     newType->ext_isconvertible = parentType->ext_isconvertible;
     newType->ext_tocpp = parentType->ext_tocpp;
-=======
     newType->type_discovery = parentType->type_discovery;
     newType->obj_copier = parentType->obj_copier;
->>>>>>> edc9cbfc
 
     return reinterpret_cast<PyObject*>(newType);
 }
