#############################################################################
##
## Copyright (C) 2017 The Qt Company Ltd.
## Contact: https://www.qt.io/licensing/
##
## This file is part of PySide2.
##
## $QT_BEGIN_LICENSE:LGPL$
## Commercial License Usage
## Licensees holding valid commercial Qt licenses may use this file in
## accordance with the commercial license agreement provided with the
## Software or, alternatively, in accordance with the terms contained in
## a written agreement between you and The Qt Company. For licensing terms
## and conditions see https://www.qt.io/terms-conditions. For further
## information use the contact form at https://www.qt.io/contact-us.
##
## GNU Lesser General Public License Usage
## Alternatively, this file may be used under the terms of the GNU Lesser
## General Public License version 3 as published by the Free Software
## Foundation and appearing in the file LICENSE.LGPL3 included in the
## packaging of this file. Please review the following information to
## ensure the GNU Lesser General Public License version 3 requirements
## will be met: https://www.gnu.org/licenses/lgpl-3.0.html.
##
## GNU General Public License Usage
## Alternatively, this file may be used under the terms of the GNU
## General Public License version 2.0 or (at your option) the GNU General
## Public license version 3 or any later version approved by the KDE Free
## Qt Foundation. The licenses are as published by the Free Software
## Foundation and appearing in the file LICENSE.GPL2 and LICENSE.GPL3
## included in the packaging of this file. Please review the following
## information to ensure the GNU General Public License requirements will
## be met: https://www.gnu.org/licenses/gpl-2.0.html and
## https://www.gnu.org/licenses/gpl-3.0.html.
##
## $QT_END_LICENSE$
##
#############################################################################

import sys
import os
import re
import stat
import errno
import time
import shutil
import subprocess
import fnmatch
import glob
import itertools
import popenasync
# There is no urllib.request in Python2
try:
    import urllib.request as urllib
except ImportError:
    import urllib

from distutils import log
from distutils.errors import DistutilsOptionError
from distutils.errors import DistutilsSetupError
from distutils.spawn import spawn
from distutils.spawn import DistutilsExecError

try:
    WindowsError
except NameError:
    WindowsError = None


def has_option(name):
    try:
        sys.argv.remove('--%s' % name)
        return True
    except ValueError:
        pass
    return False


def option_value(name):
    for index, option in enumerate(sys.argv):
        if option == '--' + name:
            if index+1 >= len(sys.argv):
                raise DistutilsOptionError(
                    'The option %s requires a value' % option)
            value = sys.argv[index+1]
            sys.argv[index:index+2] = []
            return value
        if option.startswith('--' + name + '='):
            value = option[len(name)+3:]
            sys.argv[index:index+1] = []
            return value
    env_val = os.getenv(name.upper().replace('-', '_'))
    return env_val


def filter_match(name, patterns):
    for pattern in patterns:
        if pattern is None:
            continue
        if fnmatch.fnmatch(name, pattern):
            return True
    return False


def update_env_path(newpaths):
    paths = os.environ['PATH'].lower().split(os.pathsep)
    for path in newpaths:
        if not path.lower() in paths:
            log.info("Inserting path \"%s\" to environment" % path)
            paths.insert(0, path)
            os.environ['PATH'] = path + os.pathsep + os.environ['PATH']


def winsdk_setenv(platform_arch, build_type):
    from distutils.msvc9compiler import VERSION as MSVC_VERSION
    from distutils.msvc9compiler import Reg
    from distutils.msvc9compiler import HKEYS
    from distutils.msvc9compiler import WINSDK_BASE

    sdk_version_map = {
        "v6.0a": 9.0,
        "v6.1": 9.0,
        "v7.0": 9.0,
        "v7.0a": 10.0,
        "v7.1": 10.0
    }

    log.info("Searching Windows SDK with MSVC compiler version %s" % MSVC_VERSION)
    setenv_paths = []
    for base in HKEYS:
        sdk_versions = Reg.read_keys(base, WINSDK_BASE)
        if sdk_versions:
            for sdk_version in sdk_versions:
                installationfolder = Reg.get_value(WINSDK_BASE + "\\" +
                    sdk_version, "installationfolder")
                productversion = Reg.get_value(WINSDK_BASE + "\\" +
                    sdk_version, "productversion")
                setenv_path = os.path.join(installationfolder, os.path.join(
                    'bin', 'SetEnv.cmd'))
                if not os.path.exists(setenv_path):
                    continue
                if not sdk_version in sdk_version_map:
                    continue
                if sdk_version_map[sdk_version] != MSVC_VERSION:
                    continue
                setenv_paths.append(setenv_path)
    if len(setenv_paths) == 0:
        raise DistutilsSetupError(
            "Failed to find the Windows SDK with MSVC compiler version %s"
                % MSVC_VERSION)
    for setenv_path in setenv_paths:
        log.info("Found %s" % setenv_path)

    # Get SDK env (use latest SDK version installed on system)
    setenv_path = setenv_paths[-1]
    log.info("Using %s " % setenv_path)
    build_arch = "/x86" if platform_arch.startswith("32") else "/x64"
    build_type = "/Debug" if build_type.lower() == "debug" else "/Release"
    setenv_cmd = [setenv_path, build_arch, build_type]
    setenv_env = get_environment_from_batch_command(setenv_cmd)
    setenv_env_paths = os.pathsep.join([setenv_env[k] for k in setenv_env if k.upper() == 'PATH']).split(os.pathsep)
    setenv_env_without_paths = dict([(k, setenv_env[k]) for k in setenv_env if k.upper() != 'PATH'])

    # Extend os.environ with SDK env
    log.info("Initializing Windows SDK env...")
    update_env_path(setenv_env_paths)
    for k in sorted(setenv_env_without_paths):
        v = setenv_env_without_paths[k]
        log.info("Inserting \"%s = %s\" to environment" % (k, v))
        os.environ[k] = v
    log.info("Done initializing Windows SDK env")


def find_vcdir(version):
    """
    This is the customized version of distutils.msvc9compiler.find_vcvarsall method
    """
    from distutils.msvc9compiler import VS_BASE
    from distutils.msvc9compiler import Reg
    from distutils import log
    vsbase = VS_BASE % version
    try:
        productdir = Reg.get_value(r"%s\Setup\VC" % vsbase,
                                   "productdir")
    except KeyError:
        productdir = None

    # trying Express edition
    if productdir is None:
        try:
            from distutils.msvc9compiler import VSEXPRESS_BASE
        except ImportError:
            pass
        else:
            vsbase = VSEXPRESS_BASE % version
            try:
                productdir = Reg.get_value(r"%s\Setup\VC" % vsbase,
                                           "productdir")
            except KeyError:
                productdir = None
                log.debug("Unable to find productdir in registry")

    if not productdir or not os.path.isdir(productdir):
        toolskey = "VS%0.f0COMNTOOLS" % version
        toolsdir = os.environ.get(toolskey, None)

        if toolsdir and os.path.isdir(toolsdir):
            productdir = os.path.join(toolsdir, os.pardir, os.pardir, "VC")
            productdir = os.path.abspath(productdir)
            if not os.path.isdir(productdir):
                log.debug("%s is not a valid directory" % productdir)
                return None
        else:
            log.debug("Env var %s is not set or invalid" % toolskey)
    if not productdir:
        log.debug("No productdir found")
        return None
    return productdir


def init_msvc_env(platform_arch, build_type):
    from distutils.msvc9compiler import VERSION as MSVC_VERSION

    log.info("Searching MSVC compiler version %s" % MSVC_VERSION)
    vcdir_path = find_vcdir(MSVC_VERSION)
    if not vcdir_path:
        raise DistutilsSetupError(
            "Failed to find the MSVC compiler version %s on your system." % MSVC_VERSION)
    else:
        log.info("Found %s" % vcdir_path)

    log.info("Searching MSVC compiler %s environment init script" % MSVC_VERSION)
    if platform_arch.startswith("32"):
        vcvars_path = os.path.join(vcdir_path, "bin", "vcvars32.bat")
    else:
        vcvars_path = os.path.join(vcdir_path, "bin", "vcvars64.bat")
        if not os.path.exists(vcvars_path):
            vcvars_path = os.path.join(vcdir_path, "bin", "amd64", "vcvars64.bat")
            if not os.path.exists(vcvars_path):
                vcvars_path = os.path.join(vcdir_path, "bin", "amd64", "vcvarsamd64.bat")

    if not os.path.exists(vcvars_path):
        # MSVC init script not found, try to find and init Windows SDK env
        log.error(
            "Failed to find the MSVC compiler environment init script (vcvars.bat) on your system.")
        winsdk_setenv(platform_arch, build_type)
        return
    else:
        log.info("Found %s" % vcvars_path)

    # Get MSVC env
    log.info("Using MSVC %s in %s" % (MSVC_VERSION, vcvars_path))
    msvc_arch = "x86" if platform_arch.startswith("32") else "amd64"
    log.info("Getting MSVC env for %s architecture" % msvc_arch)
    vcvars_cmd = [vcvars_path, msvc_arch]
    msvc_env = get_environment_from_batch_command(vcvars_cmd)
    msvc_env_paths = os.pathsep.join([msvc_env[k] for k in msvc_env if k.upper() == 'PATH']).split(os.pathsep)
    msvc_env_without_paths = dict([(k, msvc_env[k]) for k in msvc_env if k.upper() != 'PATH'])

    # Extend os.environ with MSVC env
    log.info("Initializing MSVC env...")
    update_env_path(msvc_env_paths)
    for k in sorted(msvc_env_without_paths):
        v = msvc_env_without_paths[k]
        log.info("Inserting \"%s = %s\" to environment" % (k, v))
        os.environ[k] = v
    log.info("Done initializing MSVC env")


def copyfile(src, dst, force=True, vars=None, force_copy_symlink=False):
    if vars is not None:
        src = src.format(**vars)
        dst = dst.format(**vars)

    if not os.path.exists(src) and not force:
        log.info("**Skiping copy file %s to %s. Source does not exists." % (src, dst))
        return

    if not os.path.islink(src) or force_copy_symlink:
        log.info("Copying file %s to %s." % (src, dst))
        shutil.copy2(src, dst)
    else:
        linkTargetPath = os.path.realpath(src)
        if os.path.dirname(linkTargetPath) == os.path.dirname(src):
            linkTarget = os.path.basename(linkTargetPath)
            linkName = os.path.basename(src)
            currentDirectory = os.getcwd()
            try:
                targetDir = dst if os.path.isdir(dst) else os.path.dirname(dst)
                os.chdir(targetDir)
                if os.path.exists(linkName):
                    os.remove(linkName)
                log.info("Symlinking %s -> %s in %s." % (linkName, linkTarget, targetDir))
                os.symlink(linkTarget, linkName)
            except OSError:
                log.error("%s -> %s: Error creating symlink" % (linkName, linkTarget))
            finally:
                os.chdir(currentDirectory)
        else:
            log.error("%s -> %s: Can only create symlinks within the same directory" % (src, linkTargetPath))

    return dst


def makefile(dst, content=None, vars=None):
    if vars is not None:
        if content is not None:
            content = content.format(**vars)
        dst = dst.format(**vars)

    log.info("Making file %s." % (dst))

    dstdir = os.path.dirname(dst)
    if not os.path.exists(dstdir):
        os.makedirs(dstdir)

    f = open(dst, "wt")
    if content is not None:
        f.write(content)
    f.close()


def copydir(src, dst, filter=None, ignore=None, force=True, recursive=True, vars=None,
            dir_filter_function=None, force_copy_symlinks=False):

    if vars is not None:
        src = src.format(**vars)
        dst = dst.format(**vars)
        if filter is not None:
            for i in range(len(filter)):
                filter[i] = filter[i].format(**vars)
        if ignore is not None:
            for i in range(len(ignore)):
                ignore[i] = ignore[i].format(**vars)

    if not os.path.exists(src) and not force:
        log.info("**Skiping copy tree %s to %s. Source does not exists. filter=%s. ignore=%s." % \
            (src, dst, filter, ignore))
        return []

    log.info("Copying tree %s to %s. filter=%s. ignore=%s." % \
        (src, dst, filter, ignore))

    names = os.listdir(src)

    results = []
    errors = []
    for name in names:
        srcname = os.path.join(src, name)
        dstname = os.path.join(dst, name)
        try:
            if os.path.isdir(srcname):
                if dir_filter_function and not dir_filter_function(name, src, srcname):
                    continue
                if recursive:
                    results.extend(
                        copydir(srcname, dstname, filter, ignore, force, recursive,
                                vars, dir_filter_function, force_copy_symlinks))
            else:
                if (filter is not None and not filter_match(name, filter)) or \
                    (ignore is not None and filter_match(name, ignore)):
                    continue
                if not os.path.exists(dst):
                    os.makedirs(dst)
                results.append(copyfile(srcname, dstname, True, vars, force_copy_symlinks))
        # catch the Error from the recursive copytree so that we can
        # continue with other files
        except shutil.Error as err:
            errors.extend(err.args[0])
        except EnvironmentError as why:
            errors.append((srcname, dstname, str(why)))
    try:
        if os.path.exists(dst):
            shutil.copystat(src, dst)
    except OSError as why:
        if WindowsError is not None and isinstance(why, WindowsError):
            # Copying file access times may fail on Windows
            pass
        else:
            errors.extend((src, dst, str(why)))
    if errors:
        raise EnvironmentError(errors)
    return results


def rmtree(dirname):
    def handleRemoveReadonly(func, path, exc):
        excvalue = exc[1]
        if func in (os.rmdir, os.remove) and excvalue.errno == errno.EACCES:
            os.chmod(path, stat.S_IRWXU| stat.S_IRWXG| stat.S_IRWXO) # 0777
            func(path)
        else:
            raise
    shutil.rmtree(dirname, ignore_errors=False, onerror=handleRemoveReadonly)

def run_process_output(args, initial_env=None):
    if initial_env is None:
        initial_env = os.environ
    stdOut = subprocess.Popen(args, env = initial_env, universal_newlines = 1,
                              stdout=subprocess.PIPE).stdout
    result = []
    for rawLine in stdOut.readlines():
        line = rawLine if sys.version_info >= (3,) else rawLine.decode('utf-8')
        result.append(line.rstrip())
    return result

def run_process(args, initial_env=None):
    def _log(buffer, checkNewLine=False):
        endsWithNewLine = False
        if buffer.endswith('\n'):
            endsWithNewLine = True
        if checkNewLine and buffer.find('\n') == -1:
            return buffer
        lines = buffer.splitlines()
        buffer = ''
        if checkNewLine and not endsWithNewLine:
            buffer = lines[-1]
            lines = lines[:-1]
        for line in lines:
            log.info(line.rstrip('\r'))
        return buffer
    _log("Running process in {0}: {1}".format(os.getcwd(), " ".join([(" " in x and '"{0}"'.format(x) or x) for x in args])))

    if sys.platform != "win32":
        try:
            spawn(args)
            return 0
        except DistutilsExecError:
            return -1

    shell = False
    if sys.platform == "win32":
        shell = True

    if initial_env is None:
        initial_env = os.environ

    proc = popenasync.Popen(args,
        stdin = subprocess.PIPE,
        stdout = subprocess.PIPE,
        stderr = subprocess.STDOUT,
        universal_newlines = 1,
        shell = shell,
        env = initial_env)

    log_buffer = None;
    while proc.poll() is None:
        log_buffer = _log(proc.read_async(wait=0.1, e=0))
    if log_buffer:
        _log(log_buffer)

    proc.wait()
    return proc.returncode


def get_environment_from_batch_command(env_cmd, initial=None):
    """
    Take a command (either a single command or list of arguments)
    and return the environment created after running that command.
    Note that if the command must be a batch file or .cmd file, or the
    changes to the environment will not be captured.

    If initial is supplied, it is used as the initial environment passed
    to the child process.
    """

    def validate_pair(ob):
        try:
            if not (len(ob) == 2):
                print("Unexpected result: %s" % ob)
                raise ValueError
        except:
            return False
        return True

    def consume(iter):
        try:
            while True: next(iter)
        except StopIteration:
            pass

    if not isinstance(env_cmd, (list, tuple)):
        env_cmd = [env_cmd]
    # construct the command that will alter the environment
    env_cmd = subprocess.list2cmdline(env_cmd)
    # create a tag so we can tell in the output when the proc is done
    tag = 'Done running command'
    # construct a cmd.exe command to do accomplish this
    cmd = 'cmd.exe /E:ON /V:ON /s /c "{env_cmd} && echo "{tag}" && set"'.format(**vars())
    # launch the process
    proc = subprocess.Popen(cmd, stdout=subprocess.PIPE, env=initial)
    # parse the output sent to stdout
    lines = proc.stdout
    if sys.version_info[0] > 2:
        # make sure the lines are strings
        make_str = lambda s: s.decode()
        lines = map(make_str, lines)
    # consume whatever output occurs until the tag is reached
    consume(itertools.takewhile(lambda l: tag not in l, lines))
    # define a way to handle each KEY=VALUE line
    handle_line = lambda l: l.rstrip().split('=',1)
    # parse key/values into pairs
    pairs = map(handle_line, lines)
    # make sure the pairs are valid
    valid_pairs = filter(validate_pair, pairs)
    # construct a dictionary of the pairs
    result = dict(valid_pairs)
    # let the process finish
    proc.communicate()
    return result


def regenerate_qt_resources(src, pyside_rcc_path, pyside_rcc_options):
    names = os.listdir(src)
    for name in names:
        srcname = os.path.join(src, name)
        if os.path.isdir(srcname):
            regenerate_qt_resources(srcname,
                                    pyside_rcc_path,
                                    pyside_rcc_options)
        elif srcname.endswith('.qrc'):
            # Replace last occurence of '.qrc' in srcname
            srcname_split = srcname.rsplit('.qrc', 1)
            dstname = '_rc.py'.join(srcname_split)
            if os.path.exists(dstname):
                log.info('Regenerating %s from %s' % \
                    (dstname, os.path.basename(srcname)))
                run_process([pyside_rcc_path,
                             pyside_rcc_options,
                             srcname, '-o', dstname])


def back_tick(cmd, ret_err=False):
    """ Run command `cmd`, return stdout, or stdout, stderr if `ret_err`

    Roughly equivalent to ``check_output`` in Python 2.7

    Parameters
    ----------
    cmd : str
        command to execute
    ret_err : bool, optional
        If True, return stderr in addition to stdout.  If False, just return
        stdout

    Returns
    -------
    out : str or tuple
        If `ret_err` is False, return stripped string containing stdout from
        `cmd`.  If `ret_err` is True, return tuple of (stdout, stderr) where
        ``stdout`` is the stripped stdout, and ``stderr`` is the stripped
        stderr.

    Raises
    ------
    Raises RuntimeError if command returns non-zero exit code
    """
    proc = subprocess.Popen(cmd, stdout=subprocess.PIPE, stderr=subprocess.PIPE, shell=True)
    out, err = proc.communicate()
    if not isinstance(out, str):
        # python 3
        out = out.decode()
        err = err.decode()
    retcode = proc.returncode
    if retcode is None:
        proc.terminate()
        raise RuntimeError(cmd + ' process did not terminate')
    if retcode != 0:
        raise RuntimeError(cmd + ' process returned code %d\n*** %s' %
                           (retcode, err))
    out = out.strip()
    if not ret_err:
        return out
    return out, err.strip()


OSX_OUTNAME_RE = re.compile(r'\(compatibility version [\d.]+, current version '
                        '[\d.]+\)')

def osx_get_install_names(libpath):
    """ Get OSX library install names from library `libpath` using ``otool``

    Parameters
    ----------
    libpath : str
        path to library

    Returns
    -------
    install_names : list of str
        install names in library `libpath`
    """
    out = back_tick('otool -L ' + libpath)
    libs = [line for line in out.split('\n')][1:]
    return [OSX_OUTNAME_RE.sub('', lib).strip() for lib in libs]


OSX_RPATH_RE = re.compile(r"path (.+) \(offset \d+\)")

def osx_get_rpaths(libpath):
    """ Get rpath load commands from library `libpath` using ``otool``

    Parameters
    ----------
    libpath : str
        path to library

    Returns
    -------
    rpaths : list of str
        rpath values stored in ``libpath``

    Notes
    -----
    See ``man dyld`` for more information on rpaths in libraries
    """
    lines = back_tick('otool -l ' + libpath).split('\n')
    ctr = 0
    rpaths = []
    while ctr < len(lines):
        line = lines[ctr].strip()
        if line != 'cmd LC_RPATH':
            ctr += 1
            continue
        assert lines[ctr + 1].strip().startswith('cmdsize')
        rpath_line = lines[ctr + 2].strip()
        match = OSX_RPATH_RE.match(rpath_line)
        if match is None:
            raise RuntimeError('Unexpected path line: ' + rpath_line)
        rpaths.append(match.groups()[0])
        ctr += 3
    return rpaths


def osx_fix_rpaths_for_library(library_path, qt_lib_dir):
    """ Adds required rpath load commands to given library.

    This is a necessary post-installation step, to allow loading PySide modules without setting
    DYLD_LIBRARY_PATH or DYLD_FRAMEWORK_PATH.
    The CMake rpath commands which are added at build time  are used only for testing (make check),
    and they are stripped once the equivalent of make install is executed (except for shiboken,
    which currently uses CMAKE_INSTALL_RPATH_USE_LINK_PATH, which might be necessary to remove in
    the future).

    Parameters
    ----------
    library_path : str
        path to library for which to set rpaths.
    qt_lib_dir : str
        rpath to installed Qt lib directory.
    """

    install_names = osx_get_install_names(library_path)
    existing_rpath_commands = osx_get_rpaths(library_path)

    needs_loader_path = False
    for install_name in install_names:
        # Absolute path, skip it.
        if install_name[0] == '/':
            continue

        # If there are dynamic library install names that contain @rpath tokens, we will
        # provide an rpath load command with the value of "@loader_path". This will allow loading
        # dependent libraries from within the same directory as 'library_path'.
        if install_name[0] == '@':
            needs_loader_path = True
            break

    if needs_loader_path and "@loader_path" not in existing_rpath_commands:
        back_tick('install_name_tool -add_rpath {rpath} {library_path}'.format(
                  rpath="@loader_path", library_path=library_path))

    # If the library depends on a Qt library, add an rpath load comment pointing to the Qt lib
    # directory.
    osx_add_qt_rpath(library_path, qt_lib_dir, existing_rpath_commands, install_names)

def osx_add_qt_rpath(library_path, qt_lib_dir,
                     existing_rpath_commands = [], library_dependencies = []):
    """ Adds an rpath load command to the Qt lib directory if necessary

    Checks if library pointed to by 'library_path' has Qt dependencies, and adds an rpath load
    command that points to the Qt lib directory (qt_lib_dir).
    """
    if not existing_rpath_commands:
        existing_rpath_commands = osx_get_rpaths(library_path)

    # Return early if qt rpath is already present.
    if qt_lib_dir in existing_rpath_commands:
        return

    # Check if any library dependencies are Qt libraries (hacky).
    if not library_dependencies:
        library_dependencies = osx_get_install_names(library_path)

    needs_qt_rpath = False
    for library in library_dependencies:
        if 'Qt' in library:
            needs_qt_rpath = True
            break

    if needs_qt_rpath:
        back_tick('install_name_tool -add_rpath {rpath} {library_path}'.format(
                  rpath=qt_lib_dir, library_path=library_path))

<<<<<<< HEAD
# Find an executable specified by a glob pattern ('foo*') in the OS path
def findGlobInPath(pattern):
    result = []
    if sys.platform == 'win32':
        pattern += '.exe'

    for path in os.environ.get('PATH', '').split(os.pathsep):
        for match in glob.glob(os.path.join(path, pattern)):
            result.append(match)
    return result

# Locate the most recent version of llvmConfig in the path.
def findLlvmConfig():
    versionRe = re.compile('(\d+)\.(\d+)\.(\d+)')
    result = None
    lastVersionString = '000000'
    for llvmConfig in findGlobInPath('llvm-config*'):
        try:
            output = run_process_output([llvmConfig, '--version'])
            if output:
                match = versionRe.match(output[0])
                if match:
                    versionString = '%02d%02d%02d' % (int(match.group(1)),
                                    int(match.group(2)), int(match.group(3)))
                    if (versionString > lastVersionString):
                        result = llvmConfig
                        lastVersionString = versionString
        except OSError:
            pass
    return result

# Add Clang to path for Windows for the shiboken ApiExtractor tests.
# Revisit once Clang is bundled with Qt.
def detectClang():
    source = 'LLVM_INSTALL_DIR'
    clangDir = os.environ.get(source, None)
    if not clangDir:
        source = 'CLANG_INSTALL_DIR'
        clangDir = os.environ.get(source, None)
        if not clangDir:
            source = findLlvmConfig()
            try:
                output = run_process_output([source, '--prefix'])
                if output:
                    clangDir = output[0]
            except OSError:
                pass
    if clangDir:
        arch = '64' if sys.maxsize > 2**31-1 else '32'
        clangDir = clangDir.replace('_ARCH_', arch)
    return (clangDir, source)
=======
def download_and_extract_7z(fileurl, target):
    """ Downloads 7z file from fileurl and extract to target  """

    print("Downloading fileUrl %s " % fileurl)
    info = ""
    try:
        localfile, info = urllib.urlretrieve(fileurl)
    except:
        print("Error downloading %r : %r" % (fileurl, info))
        raise RuntimeError(' Error downloading ' + fileurl)

    try:
        outputDir = "-o" + target
        print("calling 7z x %s %s" % (localfile, outputDir))
        subprocess.call(["7z", "x", "-y", localfile, outputDir])
    except:
        raise RuntimeError(' Error extracting ' + localfile)
>>>>>>> 73594da7
<|MERGE_RESOLUTION|>--- conflicted
+++ resolved
@@ -702,7 +702,6 @@
         back_tick('install_name_tool -add_rpath {rpath} {library_path}'.format(
                   rpath=qt_lib_dir, library_path=library_path))
 
-<<<<<<< HEAD
 # Find an executable specified by a glob pattern ('foo*') in the OS path
 def findGlobInPath(pattern):
     result = []
@@ -754,7 +753,7 @@
         arch = '64' if sys.maxsize > 2**31-1 else '32'
         clangDir = clangDir.replace('_ARCH_', arch)
     return (clangDir, source)
-=======
+
 def download_and_extract_7z(fileurl, target):
     """ Downloads 7z file from fileurl and extract to target  """
 
@@ -771,5 +770,4 @@
         print("calling 7z x %s %s" % (localfile, outputDir))
         subprocess.call(["7z", "x", "-y", localfile, outputDir])
     except:
-        raise RuntimeError(' Error extracting ' + localfile)
->>>>>>> 73594da7
+        raise RuntimeError(' Error extracting ' + localfile)