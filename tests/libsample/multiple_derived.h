--- conflicted
+++ resolved
@@ -35,13 +35,9 @@
 #ifndef MDERIVED_H
 #define MDERIVED_H
 
-<<<<<<< HEAD
 #include "libsamplemacros.h"
 
-class LIBSAMPLE_API MBase1
-=======
-class Base1
->>>>>>> 32ec53b3
+class LIBSAMPLE_API Base1
 {
 public:
     Base1() : m_value(1) {}
@@ -51,11 +47,7 @@
     int m_value;
 };
 
-<<<<<<< HEAD
-class LIBSAMPLE_API MBase2
-=======
-class Base2
->>>>>>> 32ec53b3
+class LIBSAMPLE_API Base2
 {
 public:
     Base2() : m_value(2) {}
@@ -65,11 +57,7 @@
     int m_value;
 };
 
-<<<<<<< HEAD
-class LIBSAMPLE_API MDerived : public MBase1, public MBase2
-=======
-class MDerived1 : public Base1, public Base2
->>>>>>> 32ec53b3
+class LIBSAMPLE_API MDerived1 : public Base1, public Base2
 {
 public:
     MDerived1();
